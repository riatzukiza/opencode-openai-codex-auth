# Getting Started

Complete installation and setup guide for the OpenCode OpenAI Codex Auth Plugin.

## ⚠️ Before You Begin

**This plugin is for personal development use only.** It uses OpenAI's official OAuth authentication for individual coding assistance with your ChatGPT Plus/Pro subscription.

**Not intended for:** Commercial services, API resale, multi-user applications, or any use that violates [OpenAI's Terms of Use](https://openai.com/policies/terms-of-use/).

For production applications, use the [OpenAI Platform API](https://platform.openai.com/).

---

## Prerequisites

- **OpenCode** installed ([installation guide](https://opencode.ai))
- **ChatGPT Plus or Pro subscription** (required for Codex access)
- **Node.js** 18+ (for OpenCode)

## Installation

### Step 1: Add Plugin to Config

OpenCode automatically installs plugins - no `npm install` needed!

**Choose your configuration style:**

#### Option A: Full Configuration (Recommended)

Get 11 pre-configured model variants with optimal settings (including Codex Mini).

Add this to `~/.config/opencode/opencode.json`:

```json
{
  "$schema": "https://opencode.ai/config.json",
  "plugin": ["@promethean-os/opencode-openai-codex-auth"],
  "provider": {
    "openai": {
      "options": {
        "reasoningEffort": "medium",
        "reasoningSummary": "auto",
        "textVerbosity": "medium",
        "include": ["reasoning.encrypted_content"],
        "store": false
      },
      "models": {
        "gpt-5-codex-low": {
          "name": "GPT 5 Codex Low (OAuth)",
          "limit": {
            "context": 400000,
            "output": 128000
          },
          "options": {
            "reasoningEffort": "low",
            "reasoningSummary": "auto",
            "textVerbosity": "medium",
            "include": ["reasoning.encrypted_content"],
            "store": false
          }
        },
        "gpt-5-codex-medium": {
          "name": "GPT 5 Codex Medium (OAuth)",
          "limit": {
            "context": 400000,
            "output": 128000
          },
          "options": {
            "reasoningEffort": "medium",
            "reasoningSummary": "auto",
            "textVerbosity": "medium",
            "include": ["reasoning.encrypted_content"],
            "store": false
          }
        },
        "gpt-5-codex-high": {
          "name": "GPT 5 Codex High (OAuth)",
          "limit": {
            "context": 400000,
            "output": 128000
          },
          "options": {
            "reasoningEffort": "high",
            "reasoningSummary": "detailed",
            "textVerbosity": "medium",
            "include": ["reasoning.encrypted_content"],
            "store": false
          }
        },
        "gpt-5-codex-mini-medium": {
          "name": "GPT 5 Codex Mini Medium (OAuth)",
          "limit": {
            "context": 200000,
            "output": 100000
          },
          "options": {
            "reasoningEffort": "medium",
            "reasoningSummary": "auto",
            "textVerbosity": "medium",
            "include": ["reasoning.encrypted_content"],
            "store": false
          }
        },
        "gpt-5-codex-mini-high": {
          "name": "GPT 5 Codex Mini High (OAuth)",
          "limit": {
            "context": 200000,
            "output": 100000
          },
          "options": {
            "reasoningEffort": "high",
            "reasoningSummary": "detailed",
            "textVerbosity": "medium",
            "include": ["reasoning.encrypted_content"],
            "store": false
          }
        },
        "gpt-5-minimal": {
          "name": "GPT 5 Minimal (OAuth)",
          "limit": {
            "context": 400000,
            "output": 128000
          },
          "options": {
            "reasoningEffort": "minimal",
            "reasoningSummary": "auto",
            "textVerbosity": "low",
            "include": ["reasoning.encrypted_content"],
            "store": false
          }
        },
        "gpt-5-low": {
          "name": "GPT 5 Low (OAuth)",
          "limit": {
            "context": 400000,
            "output": 128000
          },
          "options": {
            "reasoningEffort": "low",
            "reasoningSummary": "auto",
            "textVerbosity": "low",
            "include": ["reasoning.encrypted_content"],
            "store": false
          }
        },
        "gpt-5-medium": {
          "name": "GPT 5 Medium (OAuth)",
          "limit": {
            "context": 400000,
            "output": 128000
          },
          "options": {
            "reasoningEffort": "medium",
            "reasoningSummary": "auto",
            "textVerbosity": "medium",
            "include": ["reasoning.encrypted_content"],
            "store": false
          }
        },
        "gpt-5-high": {
          "name": "GPT 5 High (OAuth)",
          "limit": {
            "context": 400000,
            "output": 128000
          },
          "options": {
            "reasoningEffort": "high",
            "reasoningSummary": "detailed",
            "textVerbosity": "high",
            "include": ["reasoning.encrypted_content"],
            "store": false
          }
        },
        "gpt-5-mini": {
          "name": "GPT 5 Mini (OAuth)",
          "limit": {
            "context": 400000,
            "output": 128000
          },
          "options": {
            "reasoningEffort": "low",
            "reasoningSummary": "auto",
            "textVerbosity": "low",
            "include": ["reasoning.encrypted_content"],
            "store": false
          }
        },
        "gpt-5-nano": {
          "name": "GPT 5 Nano (OAuth)",
          "limit": {
            "context": 400000,
            "output": 128000
          },
          "options": {
            "reasoningEffort": "minimal",
            "reasoningSummary": "auto",
            "textVerbosity": "low",
            "include": ["reasoning.encrypted_content"],
            "store": false
          }
        }
      }
    }
  }
}
```

**What you get:**
- ✅ GPT-5 Codex (Low/Medium/High reasoning)
- ✅ GPT-5 (Minimal/Low/Medium/High reasoning)
<<<<<<< HEAD
- ✅ gpt-5-mini, gpt-5-nano (lightweight variants)
- ✅ 400k context + 128k output window for every preset
=======
- ✅ gpt-5-codex-mini (medium/high) plus gpt-5-mini & gpt-5-nano (lightweight variants)

> Codex Mini presets normalize to the ChatGPT slug `codex-mini-latest` (200k input / 100k output tokens).
- ✅ 272k context + 128k output window for every preset
>>>>>>> 63f94963
- ✅ All visible in OpenCode model selector
- ✅ Optimal settings for each reasoning level

Prompt caching is enabled out of the box: when OpenCode sends its session identifier as `prompt_cache_key`, the plugin forwards it untouched so multi-turn runs reuse prior work. The plugin no longer synthesizes cache IDs; if the host omits that field, Codex treats the run as uncached. The CODEX_MODE bridge prompt bundled with the plugin is kept in sync with the latest Codex CLI release, so the OpenCode UI and Codex share the same tool contract. If you hit your ChatGPT subscription limits, the plugin returns a friendly Codex-style message with the 5-hour and weekly usage windows so you know when capacity resets.

> **Heads up:** OpenCode's context auto-compaction and usage sidebar only work when this full configuration is installed. The minimal configuration skips the per-model limits, so OpenCode cannot display token usage or compact history automatically.

#### Option B: Minimal Configuration

Just want to get started quickly?

```json
{
  "$schema": "https://opencode.ai/config.json",
  "plugin": ["@promethean-os/opencode-openai-codex-auth"],
  "model": "openai/gpt-5-codex"
}
```

Save to `~/.config/opencode/opencode.json`

**Trade-off**: Uses default settings (medium reasoning), no model variants in selector.

### Step 2: Authenticate

```bash
opencode auth login
```

1. Select **"OpenAI"**
2. Choose **"ChatGPT Plus/Pro (Codex Subscription)"**
3. Browser opens automatically for OAuth flow
4. Log in with your ChatGPT account
5. Done! Token saved to `~/.opencode/auth/openai.json`

**⚠️ Important**: If you have the official Codex CLI running, stop it first (both use port 1455 for OAuth callback).

### Step 3: Test It

```bash
# Quick test
opencode run "write hello world to test.txt" --model=openai/gpt-5-codex

# Or start interactive session
opencode
```

If using full config, you'll see all 11 variants (including Codex Mini) in the model selector!

---

## Configuration Locations

OpenCode checks multiple config files in order:

1. **Project config**: `./.opencode.json` (current directory)
2. **Parent configs**: Walks up directory tree
3. **Global config**: `~/.config/opencode/opencode.json`

**Recommendation**: Use global config for plugin, project config for model/agent overrides.

---

## ⚠️ Updating the Plugin (Important!)

**OpenCode does NOT automatically update plugins.**

When a new version is released, you must manually update:

```bash
# Step 1: Clear plugin cache
(cd ~ && sed -i.bak '/"@promethean-os\/opencode-openai-codex-auth"/d' .cache/opencode/package.json && rm -rf .cache/opencode/node_modules/@promethean-os/opencode-openai-codex-auth)

# Step 2: Restart OpenCode - it will reinstall the latest version
opencode
```

**When to update:**
- New features released
- Bug fixes available
- Security updates

**Check for updates**: [Releases Page](https://github.com/riatzukiza/opencode-openai-codex-auth/releases)

**Pro tip**: Subscribe to release notifications on GitHub to get notified of updates.

---

## Local Development Setup

For plugin development or testing unreleased changes:

```json
{
  "plugin": ["file:///absolute/path/to/your-fork/opencode-openai-codex-auth/dist"]
}
```

**Note**: Must point to `dist/` folder (built output), not root.

**Build the plugin:**
```bash
cd opencode-openai-codex-auth
npm install
npm run build
```

---

## Verifying Installation

### Check Plugin is Loaded

```bash
opencode --version
# Should not show any plugin errors
```

### Check Authentication

```bash
cat ~/.opencode/auth/openai.json
# Should show OAuth credentials (if authenticated)
```

### Test API Access

```bash
# Enable logging to verify requests
ENABLE_PLUGIN_REQUEST_LOGGING=1 opencode run "test" --model=openai/gpt-5-codex

# Check logs
ls ~/.opencode/logs/codex-plugin/
# Should show request logs
```

---

## 💰 Token Usage & Cost Optimization

**Prompt caching is enabled by default** to minimize your costs.

### What This Means
- Your conversation context is preserved across turns
- Token usage is significantly reduced for multi-turn conversations
- Lower overall costs compared to stateless operation

### Managing Caching
Create `~/.opencode/openai-codex-auth-config.json`:

```json
{
  "enablePromptCaching": true
}
```

**Settings:**
- `true` (default): Optimize for cost savings
- `false`: Fresh context each turn (higher costs)

**⚠️ Warning**: Disabling caching will dramatically increase token usage and costs.

---

## Next Steps

- [Configuration Guide](configuration.md) - Advanced config options
- [Troubleshooting](troubleshooting.md) - Common issues and solutions
- [Developer Docs](development/ARCHITECTURE.md) - Technical deep dive

**Back to**: [Documentation Home](index.md)<|MERGE_RESOLUTION|>--- conflicted
+++ resolved
@@ -209,15 +209,9 @@
 **What you get:**
 - ✅ GPT-5 Codex (Low/Medium/High reasoning)
 - ✅ GPT-5 (Minimal/Low/Medium/High reasoning)
-<<<<<<< HEAD
 - ✅ gpt-5-mini, gpt-5-nano (lightweight variants)
 - ✅ 400k context + 128k output window for every preset
-=======
 - ✅ gpt-5-codex-mini (medium/high) plus gpt-5-mini & gpt-5-nano (lightweight variants)
-
-> Codex Mini presets normalize to the ChatGPT slug `codex-mini-latest` (200k input / 100k output tokens).
-- ✅ 272k context + 128k output window for every preset
->>>>>>> 63f94963
 - ✅ All visible in OpenCode model selector
 - ✅ Optimal settings for each reasoning level
 
