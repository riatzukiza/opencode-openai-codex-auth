--- conflicted
+++ resolved
@@ -1,12 +1,5 @@
 import { describe, it, expect, vi, beforeEach, afterEach } from 'vitest';
 import {
-<<<<<<< HEAD
-    shouldRefreshToken,
-    extractRequestUrl,
-    rewriteUrlForCodex,
-    createCodexHeaders,
-    handleErrorResponse,
-=======
 	shouldRefreshToken,
 	extractRequestUrl,
 	rewriteUrlForCodex,
@@ -15,7 +8,6 @@
 	transformRequestForCodex,
 	handleErrorResponse,
 	handleSuccessResponse,
->>>>>>> 32515f82
 } from '../lib/request/fetch-helpers.js';
 import type { Auth, SessionContext } from '../lib/types.js';
 import { URL_PATHS, OPENAI_HEADERS, OPENAI_HEADER_VALUES } from '../lib/constants.js';
@@ -136,64 +128,45 @@
 		});
 	});
 
-<<<<<<< HEAD
 		describe('createCodexHeaders', () => {
 	const accountId = 'test-account-123';
 	const accessToken = 'test-access-token';
 
 		it('should create headers with all required fields when cache key provided', () => {
 	    const headers = createCodexHeaders(undefined, accountId, accessToken, { model: 'gpt-5-codex', promptCacheKey: 'session-1' });
-
-	    expect(headers.get('Authorization')).toBe(`Bearer ${accessToken}`);
-	    expect(headers.get(OPENAI_HEADERS.ACCOUNT_ID)).toBe(accountId);
-	    expect(headers.get(OPENAI_HEADERS.BETA)).toBe(OPENAI_HEADER_VALUES.BETA_RESPONSES);
-	    expect(headers.get(OPENAI_HEADERS.ORIGINATOR)).toBe(OPENAI_HEADER_VALUES.ORIGINATOR_CODEX);
-	    expect(headers.get(OPENAI_HEADERS.SESSION_ID)).toBe('session-1');
-	    expect(headers.get(OPENAI_HEADERS.CONVERSATION_ID)).toBe('session-1');
-	    expect(headers.get('accept')).toBe('text/event-stream');
-    });
-
-    it('enriches usage limit errors with friendly message and rate limits', async () => {
-        const body = {
-            error: {
-                code: 'usage_limit_reached',
-                message: 'limit reached',
-                plan_type: 'pro',
-            },
-        };
-        const headers = new Headers({
-            'x-codex-primary-used-percent': '75',
-            'x-codex-primary-window-minutes': '300',
-            'x-codex-primary-reset-at': String(Math.floor(Date.now() / 1000) + 1800),
-        });
-        const resp = new Response(JSON.stringify(body), { status: 429, headers });
-        const enriched = await handleErrorResponse(resp);
-        expect(enriched.status).toBe(429);
-        const json = await enriched.json() as any;
-        expect(json.error).toBeTruthy();
-        expect(json.error.friendly_message).toMatch(/usage limit/i);
-        expect(json.error.rate_limits.primary.used_percent).toBe(75);
-        expect(json.error.rate_limits.primary.window_minutes).toBe(300);
-        expect(typeof json.error.rate_limits.primary.resets_at).toBe('number');
-    });
-=======
-	describe('createCodexHeaders', () => {
-		const accountId = 'test-account-123';
-		const accessToken = 'test-access-token';
-
-		it('should create headers with all required fields', () => {
-			const headers = createCodexHeaders(undefined, accountId, accessToken);
 
 			expect(headers.get('Authorization')).toBe(`Bearer ${accessToken}`);
 			expect(headers.get(OPENAI_HEADERS.ACCOUNT_ID)).toBe(accountId);
 			expect(headers.get(OPENAI_HEADERS.BETA)).toBe(OPENAI_HEADER_VALUES.BETA_RESPONSES);
 			expect(headers.get(OPENAI_HEADERS.ORIGINATOR)).toBe(OPENAI_HEADER_VALUES.ORIGINATOR_CODEX);
-			expect(headers.has(OPENAI_HEADERS.SESSION_ID)).toBe(true);
-			expect(headers.get(OPENAI_HEADERS.SESSION_ID)).toBe(
-				headers.get(OPENAI_HEADERS.CONVERSATION_ID),
-			);
-		});
->>>>>>> 32515f82
+			expect(headers.get(OPENAI_HEADERS.SESSION_ID)).toBe('session-1');
+			expect(headers.get(OPENAI_HEADERS.CONVERSATION_ID)).toBe('session-1');
+			expect(headers.get('accept')).toBe('text/event-stream');
+		});
+
+		it('enriches usage limit errors with friendly message and rate limits', async () => {
+			const body = {
+				error: {
+					code: 'usage_limit_reached',
+					message: 'limit reached',
+					plan_type: 'pro',
+				},
+			};
+			const headers = new Headers({
+				'x-codex-primary-used-percent': '75',
+				'x-codex-primary-window-minutes': '300',
+				'x-codex-primary-reset-at': String(Math.floor(Date.now() / 1000) + 1800),
+			});
+			const resp = new Response(JSON.stringify(body), { status: 429, headers });
+			const enriched = await handleErrorResponse(resp);
+			expect(enriched.status).toBe(429);
+			const json = await enriched.json() as any;
+			expect(json.error).toBeTruthy();
+			expect(json.error.friendly_message).toMatch(/usage limit/i);
+			expect(json.error.rate_limits.primary.used_percent).toBe(75);
+			expect(json.error.rate_limits.primary.window_minutes).toBe(300);
+			expect(typeof json.error.rate_limits.primary.resets_at).toBe('number');
+		});
 
 		it('should remove x-api-key header', () => {
         const init = { headers: { 'x-api-key': 'should-be-removed' } } as any;
@@ -220,32 +193,6 @@
 			const headers = createCodexHeaders(undefined, accountId, accessToken, { model: 'gpt-5' });
 			expect(headers.get(OPENAI_HEADERS.CONVERSATION_ID)).toBeNull();
 			expect(headers.get(OPENAI_HEADERS.SESSION_ID)).toBeNull();
-		});
-<<<<<<< HEAD
-    });
-=======
-
-		it('should use session context ID for session and conversation headers', () => {
-			const sessionId = 'conversation-123';
-			const sessionContext: SessionContext = {
-				sessionId,
-				enabled: true,
-				preserveIds: true,
-				isNew: false,
-				state: {
-					id: sessionId,
-					promptCacheKey: 'cache-key',
-					store: false,
-					lastInput: [],
-					lastPrefixHash: null,
-					lastUpdated: Date.now(),
-				},
-			};
-
-			const headers = createCodexHeaders(undefined, accountId, accessToken, sessionContext);
-
-			expect(headers.get(OPENAI_HEADERS.SESSION_ID)).toBe(sessionId);
-			expect(headers.get(OPENAI_HEADERS.CONVERSATION_ID)).toBe(sessionId);
 		});
 	});
 
@@ -350,7 +297,7 @@
 				'instructions',
 				{ global: {}, models: {} },
 				true,
-				{ preserveIds: false },
+				{ preserveIds: true },
 			);
 			expect(result?.body).toEqual(transformed);
 			expect(result?.updatedInit.body).toBe(JSON.stringify(transformed));
@@ -398,5 +345,5 @@
 			expect(convertSseToJsonMock).not.toHaveBeenCalled();
 		});
 	});
->>>>>>> 32515f82
+
 });