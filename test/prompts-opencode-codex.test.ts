--- conflicted
+++ resolved
@@ -1,12 +1,12 @@
-import { describe, it, expect, beforeEach, afterEach, vi } from 'vitest';
-import { join } from 'node:path';
-import { openCodePromptCache } from '../lib/cache/session-cache.js';
+import { describe, it, expect, beforeEach, afterEach, vi } from "vitest";
+import { join } from "node:path";
+import { openCodePromptCache } from "../lib/cache/session-cache.js";
 
 const files = new Map<string, string>();
 const readFileMock = vi.fn();
 const writeFileMock = vi.fn();
 const mkdirMock = vi.fn();
-const homedirMock = vi.fn(() => '/mock-home');
+const homedirMock = vi.fn(() => "/mock-home");
 const fetchMock = vi.fn();
 const recordCacheHitMock = vi.fn();
 const recordCacheMissMock = vi.fn();
@@ -15,13 +15,13 @@
 const writeFileSync = vi.fn();
 const mkdirSync = vi.fn();
 
-vi.mock('node:fs/promises', () => ({
+vi.mock("node:fs/promises", () => ({
 	mkdir: mkdirMock,
 	readFile: readFileMock,
 	writeFile: writeFileMock,
 }));
 
-vi.mock('node:fs', () => ({
+vi.mock("node:fs", () => ({
 	default: {
 		existsSync,
 		appendFileSync,
@@ -34,12 +34,12 @@
 	mkdirSync,
 }));
 
-vi.mock('node:os', () => ({
+vi.mock("node:os", () => ({
 	__esModule: true,
 	homedir: homedirMock,
 }));
 
-vi.mock('../lib/cache/session-cache.js', () => ({
+vi.mock("../lib/cache/session-cache.js", () => ({
 	openCodePromptCache: {
 		get: vi.fn(),
 		set: vi.fn(),
@@ -48,29 +48,22 @@
 	getOpenCodeCacheKey: vi.fn(),
 }));
 
-vi.mock('../lib/cache/cache-metrics.js', () => ({
+vi.mock("../lib/cache/cache-metrics.js", () => ({
 	recordCacheHit: recordCacheHitMock,
 	recordCacheMiss: recordCacheMissMock,
 }));
 
-<<<<<<< HEAD
 describe("OpenCode Codex Prompt Fetcher", () => {
 	const cacheDir = join("/mock-home", ".opencode", "cache");
 	const cacheFile = join(cacheDir, "openhax-codex-opencode-prompt.txt");
 	const cacheMetaFile = join(cacheDir, "openhax-codex-opencode-prompt-meta.json");
-=======
-describe('OpenCode Codex Prompt Fetcher', () => {
-	const cacheDir = join('/mock-home', '.opencode', 'cache');
-	const cacheFile = join(cacheDir, 'opencode-codex.txt');
-	const cacheMetaFile = join(cacheDir, 'opencode-codex-meta.json');
->>>>>>> ca550578
 
 	beforeEach(() => {
 		files.clear();
 		readFileMock.mockClear();
 		writeFileMock.mockClear();
 		mkdirMock.mockClear();
-		homedirMock.mockReturnValue('/mock-home');
+		homedirMock.mockReturnValue("/mock-home");
 		fetchMock.mockClear();
 		recordCacheHitMock.mockClear();
 		recordCacheMissMock.mockClear();
@@ -79,270 +72,280 @@
 		writeFileSync.mockReset();
 		mkdirSync.mockReset();
 		openCodePromptCache.clear();
-		vi.stubGlobal('fetch', fetchMock);
+		vi.stubGlobal("fetch", fetchMock);
 	});
 
 	afterEach(() => {
 		vi.unstubAllGlobals();
 	});
 
-	describe('getOpenCodeCodexPrompt', () => {
-		it('returns cached content from session cache when available', async () => {
-			const cachedData = 'cached-prompt-content';
-			openCodePromptCache.get = vi.fn().mockReturnValue({ data: cachedData, etag: 'etag-123' });
-
-			const { getOpenCodeCodexPrompt } = await import('../lib/prompts/opencode-codex.js');
+	describe("getOpenCodeCodexPrompt", () => {
+		it("returns cached content from session cache when available", async () => {
+			const cachedData = "cached-prompt-content";
+			openCodePromptCache.get = vi.fn().mockReturnValue({ data: cachedData, etag: "etag-123" });
+
+			const { getOpenCodeCodexPrompt } = await import("../lib/prompts/opencode-codex.js");
 			const result = await getOpenCodeCodexPrompt();
 
 			expect(result).toBe(cachedData);
-			expect(recordCacheHitMock).toHaveBeenCalledWith('opencodePrompt');
+			expect(recordCacheHitMock).toHaveBeenCalledWith("opencodePrompt");
 			expect(recordCacheMissMock).not.toHaveBeenCalled();
 			expect(readFileMock).not.toHaveBeenCalled();
 			expect(mkdirMock).toHaveBeenCalled(); // Should still call mkdir for cache directory
 		});
 
-		it('falls back to file cache when session cache misses', async () => {
-			openCodePromptCache.get = vi.fn().mockReturnValue(undefined);
-			const cachedContent = 'file-cached-content';
+		it("falls back to file cache when session cache misses", async () => {
+			openCodePromptCache.get = vi.fn().mockReturnValue(undefined);
+			const cachedContent = "file-cached-content";
 			const cachedMeta = { etag: '"file-etag"', lastChecked: Date.now() - 20 * 60 * 1000 }; // 20 minutes ago (outside TTL)
 
 			readFileMock.mockImplementation((path) => {
 				if (path === cacheFile) return Promise.resolve(cachedContent);
 				if (path === cacheMetaFile) return Promise.resolve(JSON.stringify(cachedMeta));
-				return Promise.reject(new Error('File not found'));
-			});
-
-			fetchMock.mockResolvedValue(new Response('fresh-content', {
-				status: 200,
-				headers: { etag: '"new-etag"' }
-			}));
-
-			const { getOpenCodeCodexPrompt } = await import('../lib/prompts/opencode-codex.js');
-			const result = await getOpenCodeCodexPrompt();
-
-			expect(result).toBe('fresh-content');
-			expect(recordCacheMissMock).toHaveBeenCalledWith('opencodePrompt');
+				return Promise.reject(new Error("File not found"));
+			});
+
+			fetchMock.mockResolvedValue(
+				new Response("fresh-content", {
+					status: 200,
+					headers: { etag: '"new-etag"' },
+				}),
+			);
+
+			const { getOpenCodeCodexPrompt } = await import("../lib/prompts/opencode-codex.js");
+			const result = await getOpenCodeCodexPrompt();
+
+			expect(result).toBe("fresh-content");
+			expect(recordCacheMissMock).toHaveBeenCalledWith("opencodePrompt");
 			expect(writeFileMock).toHaveBeenCalledTimes(2);
 			// Check that both files were written (order doesn't matter)
 			const writeCalls = writeFileMock.mock.calls;
 			expect(writeCalls).toHaveLength(2);
-			
+
 			// Find calls by file path
-			const contentFileCall = writeCalls.find(call => call[0] === cacheFile);
-			const metaFileCall = writeCalls.find(call => call[0] === cacheMetaFile);
-			
+			const contentFileCall = writeCalls.find((call) => call[0] === cacheFile);
+			const metaFileCall = writeCalls.find((call) => call[0] === cacheMetaFile);
+
 			expect(contentFileCall).toBeTruthy();
 			expect(metaFileCall).toBeTruthy();
-			expect(contentFileCall![1]).toBe('fresh-content');
-			expect(contentFileCall![2]).toBe('utf-8');
-			expect(metaFileCall![2]).toBe('utf-8');
-			expect(metaFileCall![1]).toContain('new-etag');
-		});
-
-		it('uses file cache when within TTL period', async () => {
-			openCodePromptCache.get = vi.fn().mockReturnValue(undefined);
-			const cachedContent = 'recent-cache-content';
+			expect(contentFileCall![1]).toBe("fresh-content");
+			expect(contentFileCall![2]).toBe("utf-8");
+			expect(metaFileCall![2]).toBe("utf-8");
+			expect(metaFileCall![1]).toContain("new-etag");
+		});
+
+		it("uses file cache when within TTL period", async () => {
+			openCodePromptCache.get = vi.fn().mockReturnValue(undefined);
+			const cachedContent = "recent-cache-content";
 			const recentTime = Date.now() - 5 * 60 * 1000; // 5 minutes ago
 			const cachedMeta = { etag: '"recent-etag"', lastChecked: recentTime };
 
 			readFileMock.mockImplementation((path) => {
 				if (path === cacheFile) return Promise.resolve(cachedContent);
 				if (path === cacheMetaFile) return Promise.resolve(JSON.stringify(cachedMeta));
-				return Promise.reject(new Error('File not found'));
-			});
-
-			const { getOpenCodeCodexPrompt } = await import('../lib/prompts/opencode-codex.js');
+				return Promise.reject(new Error("File not found"));
+			});
+
+			const { getOpenCodeCodexPrompt } = await import("../lib/prompts/opencode-codex.js");
 			const result = await getOpenCodeCodexPrompt();
 
 			expect(result).toBe(cachedContent);
 			expect(fetchMock).not.toHaveBeenCalled();
-			expect(openCodePromptCache.set).toHaveBeenCalledWith('main', {
+			expect(openCodePromptCache.set).toHaveBeenCalledWith("main", {
 				data: cachedContent,
-				etag: '"recent-etag"'
-			});
-		});
-
-		it('handles 304 Not Modified response', async () => {
-			openCodePromptCache.get = vi.fn().mockReturnValue(undefined);
-			const cachedContent = 'not-modified-content';
+				etag: '"recent-etag"',
+			});
+		});
+
+		it("handles 304 Not Modified response", async () => {
+			openCodePromptCache.get = vi.fn().mockReturnValue(undefined);
+			const cachedContent = "not-modified-content";
 			const oldTime = Date.now() - 20 * 60 * 1000; // 20 minutes ago
 			const cachedMeta = { etag: '"old-etag"', lastChecked: oldTime };
 
 			readFileMock.mockImplementation((path) => {
 				if (path === cacheFile) return Promise.resolve(cachedContent);
 				if (path === cacheMetaFile) return Promise.resolve(JSON.stringify(cachedMeta));
-				return Promise.reject(new Error('File not found'));
-			});
-
-			fetchMock.mockResolvedValue(new Response(null, {
-				status: 304,
-				headers: {}
-			}));
-
-			const { getOpenCodeCodexPrompt } = await import('../lib/prompts/opencode-codex.js');
+				return Promise.reject(new Error("File not found"));
+			});
+
+			fetchMock.mockResolvedValue(
+				new Response(null, {
+					status: 304,
+					headers: {},
+				}),
+			);
+
+			const { getOpenCodeCodexPrompt } = await import("../lib/prompts/opencode-codex.js");
 			const result = await getOpenCodeCodexPrompt();
 
 			expect(result).toBe(cachedContent);
 			expect(fetchMock).toHaveBeenCalledTimes(1);
 			const fetchCall = fetchMock.mock.calls[0];
-			expect(fetchCall[0]).toContain('github');
-			expect(typeof fetchCall[1]).toBe('object');
-			expect(fetchCall[1]).toHaveProperty('headers');
-			expect((fetchCall[1] as any).headers).toEqual({ 'If-None-Match': '"old-etag"' });
-		});
-
-		it('handles fetch failure with fallback to cache', async () => {
-			openCodePromptCache.get = vi.fn().mockReturnValue(undefined);
-			const cachedContent = 'fallback-content';
+			expect(fetchCall[0]).toContain("github");
+			expect(typeof fetchCall[1]).toBe("object");
+			expect(fetchCall[1]).toHaveProperty("headers");
+			expect((fetchCall[1] as any).headers).toEqual({ "If-None-Match": '"old-etag"' });
+		});
+
+		it("handles fetch failure with fallback to cache", async () => {
+			openCodePromptCache.get = vi.fn().mockReturnValue(undefined);
+			const cachedContent = "fallback-content";
 			const oldTime = Date.now() - 20 * 60 * 1000;
 			const cachedMeta = { etag: '"fallback-etag"', lastChecked: oldTime };
 
 			readFileMock.mockImplementation((path) => {
 				if (path === cacheFile) return Promise.resolve(cachedContent);
 				if (path === cacheMetaFile) return Promise.resolve(JSON.stringify(cachedMeta));
-				return Promise.reject(new Error('File not found'));
-			});
-
-			fetchMock.mockRejectedValue(new Error('Network error'));
-
-			const { getOpenCodeCodexPrompt } = await import('../lib/prompts/opencode-codex.js');
+				return Promise.reject(new Error("File not found"));
+			});
+
+			fetchMock.mockRejectedValue(new Error("Network error"));
+
+			const { getOpenCodeCodexPrompt } = await import("../lib/prompts/opencode-codex.js");
 			const result = await getOpenCodeCodexPrompt();
 
 			expect(result).toBe(cachedContent);
-			expect(openCodePromptCache.set).toHaveBeenCalledWith('main', {
+			expect(openCodePromptCache.set).toHaveBeenCalledWith("main", {
 				data: cachedContent,
-				etag: '"fallback-etag"'
-			});
-		});
-
-		it('throws error when no cache available and fetch fails', async () => {
-			openCodePromptCache.get = vi.fn().mockReturnValue(undefined);
-
-			readFileMock.mockRejectedValue(new Error('No cache file'));
-
-			fetchMock.mockRejectedValue(new Error('Network error'));
-
-			const { getOpenCodeCodexPrompt } = await import('../lib/prompts/opencode-codex.js');
+				etag: '"fallback-etag"',
+			});
+		});
+
+		it("throws error when no cache available and fetch fails", async () => {
+			openCodePromptCache.get = vi.fn().mockReturnValue(undefined);
+
+			readFileMock.mockRejectedValue(new Error("No cache file"));
+
+			fetchMock.mockRejectedValue(new Error("Network error"));
+
+			const { getOpenCodeCodexPrompt } = await import("../lib/prompts/opencode-codex.js");
 
 			await expect(getOpenCodeCodexPrompt()).rejects.toThrow(
-				'Failed to fetch OpenCode codex.txt and no cache available'
-			);
-		});
-
-		it('handles non-200 response status with fallback to cache', async () => {
-			openCodePromptCache.get = vi.fn().mockReturnValue(undefined);
-			const cachedContent = 'error-fallback-content';
+				"Failed to fetch OpenCode codex.txt and no cache available",
+			);
+		});
+
+		it("handles non-200 response status with fallback to cache", async () => {
+			openCodePromptCache.get = vi.fn().mockReturnValue(undefined);
+			const cachedContent = "error-fallback-content";
 			const oldTime = Date.now() - 20 * 60 * 1000;
 			const cachedMeta = { etag: '"error-etag"', lastChecked: oldTime };
 
 			readFileMock.mockImplementation((path) => {
 				if (path === cacheFile) return Promise.resolve(cachedContent);
 				if (path === cacheMetaFile) return Promise.resolve(JSON.stringify(cachedMeta));
-				return Promise.reject(new Error('File not found'));
-			});
-
-			fetchMock.mockResolvedValue(new Response('Error', { status: 500 }));
-
-			const { getOpenCodeCodexPrompt } = await import('../lib/prompts/opencode-codex.js');
+				return Promise.reject(new Error("File not found"));
+			});
+
+			fetchMock.mockResolvedValue(new Response("Error", { status: 500 }));
+
+			const { getOpenCodeCodexPrompt } = await import("../lib/prompts/opencode-codex.js");
 			const result = await getOpenCodeCodexPrompt();
 
 			expect(result).toBe(cachedContent);
 		});
 
-		it('creates cache directory when it does not exist', async () => {
-			openCodePromptCache.get = vi.fn().mockReturnValue(undefined);
-			readFileMock.mockRejectedValue(new Error('No cache files'));
-			fetchMock.mockResolvedValue(new Response('new-content', {
-				status: 200,
-				headers: { etag: '"new-etag"' }
-			}));
-
-			const { getOpenCodeCodexPrompt } = await import('../lib/prompts/opencode-codex.js');
+		it("creates cache directory when it does not exist", async () => {
+			openCodePromptCache.get = vi.fn().mockReturnValue(undefined);
+			readFileMock.mockRejectedValue(new Error("No cache files"));
+			fetchMock.mockResolvedValue(
+				new Response("new-content", {
+					status: 200,
+					headers: { etag: '"new-etag"' },
+				}),
+			);
+
+			const { getOpenCodeCodexPrompt } = await import("../lib/prompts/opencode-codex.js");
 			await getOpenCodeCodexPrompt();
 
 			expect(mkdirMock).toHaveBeenCalledWith(cacheDir, { recursive: true });
 		});
 
-		it('handles missing etag in response', async () => {
-			openCodePromptCache.get = vi.fn().mockReturnValue(undefined);
-			readFileMock.mockRejectedValue(new Error('No cache files'));
-			fetchMock.mockResolvedValue(new Response('no-etag-content', {
-				status: 200,
-				headers: {} // No etag header
-			}));
-
-			const { getOpenCodeCodexPrompt } = await import('../lib/prompts/opencode-codex.js');
-			const result = await getOpenCodeCodexPrompt();
-
-			expect(result).toBe('no-etag-content');
+		it("handles missing etag in response", async () => {
+			openCodePromptCache.get = vi.fn().mockReturnValue(undefined);
+			readFileMock.mockRejectedValue(new Error("No cache files"));
+			fetchMock.mockResolvedValue(
+				new Response("no-etag-content", {
+					status: 200,
+					headers: {}, // No etag header
+				}),
+			);
+
+			const { getOpenCodeCodexPrompt } = await import("../lib/prompts/opencode-codex.js");
+			const result = await getOpenCodeCodexPrompt();
+
+			expect(result).toBe("no-etag-content");
 			expect(writeFileMock).toHaveBeenCalledWith(
 				cacheMetaFile,
 				expect.stringContaining('"etag": ""'),
-				'utf-8'
-			);
-		});
-
-		it('handles malformed cache metadata', async () => {
-			openCodePromptCache.get = vi.fn().mockReturnValue(undefined);
-			const cachedContent = 'good-content';
-
-			readFileMock.mockImplementation((path) => {
-				if (path === cacheFile) return Promise.resolve(cachedContent);
-				if (path === cacheMetaFile) return Promise.resolve('invalid json');
-				return Promise.reject(new Error('File not found'));
-			});
-
-			fetchMock.mockResolvedValue(new Response('fresh-content', {
-				status: 200,
-				headers: { etag: '"fresh-etag"' }
-			}));
-
-			const { getOpenCodeCodexPrompt } = await import('../lib/prompts/opencode-codex.js');
-			const result = await getOpenCodeCodexPrompt();
-
-			expect(result).toBe('fresh-content');
+				"utf-8",
+			);
+		});
+
+		it("handles malformed cache metadata", async () => {
+			openCodePromptCache.get = vi.fn().mockReturnValue(undefined);
+			const cachedContent = "good-content";
+
+			readFileMock.mockImplementation((path) => {
+				if (path === cacheFile) return Promise.resolve(cachedContent);
+				if (path === cacheMetaFile) return Promise.resolve("invalid json");
+				return Promise.reject(new Error("File not found"));
+			});
+
+			fetchMock.mockResolvedValue(
+				new Response("fresh-content", {
+					status: 200,
+					headers: { etag: '"fresh-etag"' },
+				}),
+			);
+
+			const { getOpenCodeCodexPrompt } = await import("../lib/prompts/opencode-codex.js");
+			const result = await getOpenCodeCodexPrompt();
+
+			expect(result).toBe("fresh-content");
 		});
 	});
 
-	describe('getCachedPromptPrefix', () => {
-		it('returns first N characters of cached content', async () => {
-			const fullContent = 'This is the full cached prompt content for testing';
+	describe("getCachedPromptPrefix", () => {
+		it("returns first N characters of cached content", async () => {
+			const fullContent = "This is the full cached prompt content for testing";
 			readFileMock.mockResolvedValue(fullContent);
 
-			const { getCachedPromptPrefix } = await import('../lib/prompts/opencode-codex.js');
+			const { getCachedPromptPrefix } = await import("../lib/prompts/opencode-codex.js");
 			const result = await getCachedPromptPrefix(10);
 
-			expect(result).toBe('This is th');
-			expect(readFileMock).toHaveBeenCalledWith(cacheFile, 'utf-8');
-		});
-
-		it('returns null when cache file does not exist', async () => {
-			readFileMock.mockRejectedValue(new Error('File not found'));
-
-			const { getCachedPromptPrefix } = await import('../lib/prompts/opencode-codex.js');
+			expect(result).toBe("This is th");
+			expect(readFileMock).toHaveBeenCalledWith(cacheFile, "utf-8");
+		});
+
+		it("returns null when cache file does not exist", async () => {
+			readFileMock.mockRejectedValue(new Error("File not found"));
+
+			const { getCachedPromptPrefix } = await import("../lib/prompts/opencode-codex.js");
 			const result = await getCachedPromptPrefix();
 
 			expect(result).toBeNull();
 		});
 
-		it('uses default character count when not specified', async () => {
-			const fullContent = 'A'.repeat(100);
+		it("uses default character count when not specified", async () => {
+			const fullContent = "A".repeat(100);
 			readFileMock.mockResolvedValue(fullContent);
 
-			const { getCachedPromptPrefix } = await import('../lib/prompts/opencode-codex.js');
+			const { getCachedPromptPrefix } = await import("../lib/prompts/opencode-codex.js");
 			const result = await getCachedPromptPrefix();
 
-			expect(result).toBe('A'.repeat(50));
-		});
-
-		it('handles content shorter than requested characters', async () => {
-			const shortContent = 'Short';
+			expect(result).toBe("A".repeat(50));
+		});
+
+		it("handles content shorter than requested characters", async () => {
+			const shortContent = "Short";
 			readFileMock.mockResolvedValue(shortContent);
 
-			const { getCachedPromptPrefix } = await import('../lib/prompts/opencode-codex.js');
+			const { getCachedPromptPrefix } = await import("../lib/prompts/opencode-codex.js");
 			const result = await getCachedPromptPrefix(20);
 
-			expect(result).toBe('Short');
+			expect(result).toBe("Short");
 		});
 	});
 });