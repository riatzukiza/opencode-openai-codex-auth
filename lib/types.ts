import type { Auth, Model, Provider } from "@opencode-ai/sdk";

/**
 * Plugin configuration from ~/.opencode/openhax-codex-config.json
 */
export interface PluginConfig {
	/**
	 * Enable CODEX_MODE (Codex-OpenCode bridge prompt instead of tool remap)
	 * @default true
	 */
	codexMode?: boolean;

	/**
	 * Enable prompt caching by maintaining session state across turns
	 * Reduces token usage and costs by preserving conversation context
	 * @default true
	 */
	enablePromptCaching?: boolean;
<<<<<<< HEAD
=======

	/**
	 * Enable Codex-style compaction commands inside the plugin
	 * @default true
	 */
	enableCodexCompaction?: boolean;

	/**
	 * Optional auto-compaction token limit (approximate tokens)
	 */
	autoCompactTokenLimit?: number;

	/**
	 * Minimum number of conversation messages before auto-compacting
	 */
	autoCompactMinMessages?: number;

	/**
	 * Logging configuration that can override environment variables
	 */
	logging?: LoggingConfig;
}

export interface LoggingConfig {
	/** When true, persist detailed request logs regardless of env var */
	enableRequestLogging?: boolean;
	/** When true, enable debug logging regardless of env var */
	debug?: boolean;
	/** Whether warning-level toasts should be shown (default: false) */
	showWarningToasts?: boolean;
	/** Override max bytes before rolling log rotation */
	logMaxBytes?: number;
	/** Override number of rotated log files to keep */
	logMaxFiles?: number;
	/** Override rolling log queue length */
	logQueueMax?: number;
>>>>>>> ed41bffe
}

/**
 * User configuration structure from opencode.json
 */
export interface UserConfig {
	global: ConfigOptions;
	models: {
		[modelName: string]: {
			options?: ConfigOptions;
		};
	};
}

/**
 * Configuration options for reasoning and text settings
 */
export interface ConfigOptions {
	reasoningEffort?: "none" | "minimal" | "low" | "medium" | "high" | "xhigh";
	reasoningSummary?: "auto" | "concise" | "detailed";
	textVerbosity?: "low" | "medium" | "high";
	include?: string[];
}

/**
 * Reasoning configuration for requests
 */
export interface ReasoningConfig {
	effort: "none" | "minimal" | "low" | "medium" | "high" | "xhigh";
	summary: "auto" | "concise" | "detailed";
}

/**
 * OAuth server information
 */
export interface OAuthServerInfo {
	port: number;
	close: () => void;
	waitForCode: (_state?: string) => Promise<{ code: string } | null>;
}

/**
 * PKCE challenge and verifier
 */
export interface PKCEPair {
	challenge: string;
	verifier: string;
}

/**
 * Authorization flow result
 */
export interface AuthorizationFlow {
	pkce: PKCEPair;
	state: string;
	url: string;
}

/**
 * Token exchange success result
 */
export interface TokenSuccess {
	type: "success";
	access: string;
	refresh: string;
	expires: number;
}

/**
 * Token exchange failure result
 */
export interface TokenFailure {
	type: "failed";
}

/**
 * Token exchange result
 */
export type TokenResult = TokenSuccess | TokenFailure;

/**
 * Parsed authorization input
 */
export interface ParsedAuthInput {
	code?: string;
	state?: string;
}

/**
 * JWT payload with ChatGPT account info
 */
export interface JWTPayload {
	"https://api.openai.com/auth"?: {
		chatgpt_account_id?: string;
	};
	[key: string]: unknown;
}

/**
 * Message input item
 */
export interface InputItem {
	id?: string;
	type: string;
	role: string;
	content?: unknown;
	[key: string]: unknown;
}

/**
 * Request body structure
 */
export interface RequestBody {
	model: string;
	store?: boolean;
	stream?: boolean;
	instructions?: string;
	input?: InputItem[];
	tools?: unknown;
	/** OpenAI Responses API tool selection policy */
	tool_choice?: string | { type?: string };
	/** Whether the model may call tools in parallel during a single turn */
	parallel_tool_calls?: boolean;
	reasoning?: Partial<ReasoningConfig>;
	text?: {
		verbosity?: "low" | "medium" | "high";
	};
	include?: string[];
	metadata?: Record<string, unknown>;
	/** Stable key to enable prompt-token caching on Codex backend */
	prompt_cache_key?: string;
	max_output_tokens?: number;
	max_completion_tokens?: number;
	[key: string]: unknown;
}

/**
 * SSE event data structure
 */
export interface SSEEventData {
	type: string;
	response?: unknown;
	[key: string]: unknown;
}

/**
 * Internal session information for prompt caching
 */
export interface SessionState {
	id: string;
	promptCacheKey: string;
	store: boolean;
	lastInput: InputItem[];
	lastPrefixHash: string | null;
	lastUpdated: number;
	lastCachedTokens?: number;
	bridgeInjected?: boolean; // Track whether Codex-OpenCode bridge prompt was added
	compactionBaseSystem?: InputItem[];
	compactionSummaryItem?: InputItem;
}

/**
 * Context returned by the session manager for a specific request
 */
export interface SessionContext {
	sessionId: string;
	enabled: boolean;
	preserveIds: boolean;
	isNew: boolean;
	state: SessionState;
}

/**
 * Minimal Codex response payload used for session updates
 */
export interface CodexResponsePayload {
	usage?: {
		cached_tokens?: number;
		[k: string]: unknown;
	};
	output?: unknown[];
	items?: unknown[];
	[key: string]: unknown;
}

/**
 * Cache metadata for Codex instructions
 */
export interface CacheMetadata {
	etag?: string;
	tag: string;
	lastChecked: number;
	url: string;
}

/**
 * GitHub release data
 */
export interface GitHubRelease {
	tag_name: string;
	[key: string]: unknown;
}

// Re-export SDK types for convenience
export type { Auth, Provider, Model };<|MERGE_RESOLUTION|>--- conflicted
+++ resolved
@@ -16,24 +16,6 @@
 	 * @default true
 	 */
 	enablePromptCaching?: boolean;
-<<<<<<< HEAD
-=======
-
-	/**
-	 * Enable Codex-style compaction commands inside the plugin
-	 * @default true
-	 */
-	enableCodexCompaction?: boolean;
-
-	/**
-	 * Optional auto-compaction token limit (approximate tokens)
-	 */
-	autoCompactTokenLimit?: number;
-
-	/**
-	 * Minimum number of conversation messages before auto-compacting
-	 */
-	autoCompactMinMessages?: number;
 
 	/**
 	 * Logging configuration that can override environment variables
@@ -54,7 +36,6 @@
 	logMaxFiles?: number;
 	/** Override rolling log queue length */
 	logQueueMax?: number;
->>>>>>> ed41bffe
 }
 
 /**
