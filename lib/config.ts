import { logWarn } from "./logger.js";
import type { PluginConfig } from "./types.js";
import { getOpenCodePath, safeReadFile } from "./utils/file-system-utils.js";

const CONFIG_PATH = getOpenCodePath("openhax-codex-config.json");

/**
 * Default plugin configuration
 * CODEX_MODE is enabled by default for better Codex CLI parity
 * Prompt caching is enabled by default to optimize token usage and reduce costs
 */
const DEFAULT_CONFIG: PluginConfig = {
	codexMode: true,
	enablePromptCaching: true,
<<<<<<< HEAD
=======
	enableCodexCompaction: true,
	autoCompactMinMessages: 8,
	logging: {
		showWarningToasts: false,
	},
>>>>>>> ed41bffe
};

let cachedPluginConfig: PluginConfig | undefined;

/**
 * Load plugin configuration from ~/.opencode/openhax-codex-config.json
 * Falls back to defaults if file doesn't exist or is invalid
 *
 * @returns Plugin configuration
 */
export function loadPluginConfig(options: { forceReload?: boolean } = {}): PluginConfig {
	const { forceReload } = options;

	if (forceReload) {
		cachedPluginConfig = undefined;
	}

	if (cachedPluginConfig) {
		return cachedPluginConfig;
	}

	try {
		const fileContent = safeReadFile(CONFIG_PATH);
		if (!fileContent) {
			logWarn("Plugin config file not found, using defaults", { path: CONFIG_PATH });
			cachedPluginConfig = { ...DEFAULT_CONFIG };
			return cachedPluginConfig;
		}

		const userConfig = JSON.parse(fileContent) as Partial<PluginConfig>;
		const userLogging = userConfig.logging ?? {};

		// Merge with defaults (shallow merge + nested logging merge)
		cachedPluginConfig = {
			...DEFAULT_CONFIG,
			...userConfig,
			logging: {
				...DEFAULT_CONFIG.logging,
				...userLogging,
			},
		};
		return cachedPluginConfig;
	} catch (error) {
		logWarn("Failed to load plugin config", {
			path: CONFIG_PATH,
			error: (error as Error).message,
		});
		cachedPluginConfig = { ...DEFAULT_CONFIG };
		return cachedPluginConfig;
	}
}

/**
 * Get the effective CODEX_MODE setting
 * Priority: environment variable > config file > default (true)
 *
 * @param pluginConfig - Plugin configuration from file
 * @returns True if CODEX_MODE should be enabled
 */
export function getCodexMode(pluginConfig: PluginConfig): boolean {
	// Environment variable takes precedence
	if (process.env.CODEX_MODE !== undefined) {
		return process.env.CODEX_MODE === "1";
	}

	// Use config setting (defaults to true)
	return pluginConfig.codexMode ?? true;
}<|MERGE_RESOLUTION|>--- conflicted
+++ resolved
@@ -12,14 +12,9 @@
 const DEFAULT_CONFIG: PluginConfig = {
 	codexMode: true,
 	enablePromptCaching: true,
-<<<<<<< HEAD
-=======
-	enableCodexCompaction: true,
-	autoCompactMinMessages: 8,
 	logging: {
 		showWarningToasts: false,
 	},
->>>>>>> ed41bffe
 };
 
 let cachedPluginConfig: PluginConfig | undefined;
