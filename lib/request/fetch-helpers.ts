/**
 * Helper functions for the custom fetch implementation
 * These functions break down the complex fetch logic into manageable, testable units
 */

import type { Auth } from "@opencode-ai/sdk";
import type { OpencodeClient } from "@opencode-ai/sdk";
import { refreshAccessToken } from "../auth/auth.js";
import { logRequest } from "../logger.js";
import { transformRequestBody, type ConversationMemory } from "./request-transformer.js";
import { convertSseToJson, ensureContentType } from "./response-handler.js";
import type { UserConfig, RequestBody, SessionContext } from "../types.js";
import { SessionManager } from "../session/session-manager.js";
import {
	PLUGIN_NAME,
	HTTP_STATUS,
	OPENAI_HEADERS,
	OPENAI_HEADER_VALUES,
	URL_PATHS,
	ERROR_MESSAGES,
	LOG_STAGES,
} from "../constants.js";

/**
 * Determines if the current auth token needs to be refreshed
 * @param auth - Current authentication state
 * @returns True if token is expired or invalid
 */
export function shouldRefreshToken(auth: Auth): boolean {
	return auth.type !== "oauth" || !auth.access || auth.expires < Date.now();
}

/**
 * Refreshes the OAuth token and updates stored credentials
 * @param currentAuth - Current auth state
 * @param client - Opencode client for updating stored credentials
 * @returns Updated auth or error response
 */
export async function refreshAndUpdateToken(
	currentAuth: Auth,
	client: OpencodeClient,
): Promise<
	{ success: true; auth: Auth } | { success: false; response: Response }
> {
	const refreshToken = currentAuth.type === "oauth" ? currentAuth.refresh : "";
	const refreshResult = await refreshAccessToken(refreshToken);

	if (refreshResult.type === "failed") {
		console.error(`[${PLUGIN_NAME}] ${ERROR_MESSAGES.TOKEN_REFRESH_FAILED}`);
		return {
			success: false,
			response: new Response(
				JSON.stringify({ error: "Token refresh failed" }),
				{ status: HTTP_STATUS.UNAUTHORIZED },
			),
		};
	}

	// Update stored credentials
	await client.auth.set({
		path: { id: "openai" },
		body: {
			type: "oauth",
			access: refreshResult.access,
			refresh: refreshResult.refresh,
			expires: refreshResult.expires,
		},
	});

	// Update current auth reference if it's OAuth type
	if (currentAuth.type === "oauth") {
		currentAuth.access = refreshResult.access;
		currentAuth.refresh = refreshResult.refresh;
		currentAuth.expires = refreshResult.expires;
	}

	return { success: true, auth: currentAuth };
}

/**
 * Extracts URL string from various request input types
 * @param input - Request input (string, URL, or Request object)
 * @returns URL string
 */
export function extractRequestUrl(input: Request | string | URL): string {
	if (typeof input === "string") return input;
	if (input instanceof URL) return input.toString();
	return input.url;
}

/**
 * Rewrites OpenAI API URLs to Codex backend URLs
 * @param url - Original URL
 * @returns Rewritten URL for Codex backend
 */
export function rewriteUrlForCodex(url: string): string {
	return url.replace(URL_PATHS.RESPONSES, URL_PATHS.CODEX_RESPONSES);
}

/**
 * Transforms request body and logs the transformation
 * @param init - Request init options
 * @param url - Request URL
 * @param codexInstructions - Codex system instructions
 * @param userConfig - User configuration
 * @param codexMode - Enable CODEX_MODE (bridge prompt instead of tool remap)
 * @returns Transformed body and updated init, or undefined if no body
 */
export async function transformRequestForCodex(
	init: RequestInit | undefined,
	url: string,
	codexInstructions: string,
	userConfig: UserConfig,
	codexMode = true,
	promptCacheKey?: string,
	conversationMemory?: ConversationMemory,
): Promise<{ body: RequestBody; updatedInit: RequestInit } | undefined> {
	if (!init?.body) return undefined;

	try {
		const body = JSON.parse(init.body as string) as RequestBody;
		const originalModel = body.model;

		// Log original request
		logRequest(LOG_STAGES.BEFORE_TRANSFORM, {
			url,
			originalModel,
			model: body.model,
			hasTools: !!body.tools,
			hasInput: !!body.input,
			inputLength: body.input?.length,
			codexMode,
			body: body as unknown as Record<string, unknown>,
		});

		// Transform request body
		const transformedBody = await transformRequestBody(
			body,
			codexInstructions,
			userConfig,
			codexMode,
			{ preserveIds: false },
		);

		// Log transformed request
		logRequest(LOG_STAGES.AFTER_TRANSFORM, {
			url,
			originalModel,
			normalizedModel: transformedBody.model,
			hasTools: !!transformedBody.tools,
			hasInput: !!transformedBody.input,
			inputLength: transformedBody.input?.length,
			reasoning: transformedBody.reasoning as unknown,
			textVerbosity: transformedBody.text?.verbosity,
			include: transformedBody.include,
			body: transformedBody as unknown as Record<string, unknown>,
		});

		return {
			body: transformedBody,
			updatedInit: { ...init, body: JSON.stringify(transformedBody) },
		};
	} catch (e) {
		console.error(`[${PLUGIN_NAME}] ${ERROR_MESSAGES.REQUEST_PARSE_ERROR}:`, e);
		return undefined;
	}
}

/**
 * Creates headers for Codex API requests
 * @param init - Request init options
 * @param accountId - ChatGPT account ID
 * @param accessToken - OAuth access token
 * @param sessionContext - Optional session context containing conversation/session ID
 * @returns Headers object with all required Codex headers
 */
export function createCodexHeaders(
<<<<<<< HEAD
    init: RequestInit | undefined,
    accountId: string,
    accessToken: string,
    opts?: { model?: string; promptCacheKey?: string },
=======
	init: RequestInit | undefined,
	accountId: string,
	accessToken: string,
	sessionContext?: SessionContext,
>>>>>>> 32515f82
): Headers {
	const headers = new Headers(init?.headers ?? {});
	headers.delete("x-api-key"); // Remove any existing API key
	headers.set("Authorization", `Bearer ${accessToken}`);
	headers.set(OPENAI_HEADERS.ACCOUNT_ID, accountId);
	headers.set(OPENAI_HEADERS.BETA, OPENAI_HEADER_VALUES.BETA_RESPONSES);
	headers.set(OPENAI_HEADERS.ORIGINATOR, OPENAI_HEADER_VALUES.ORIGINATOR_CODEX);
<<<<<<< HEAD

    const cacheKey = opts?.promptCacheKey;
    if (cacheKey) {
        headers.set(OPENAI_HEADERS.CONVERSATION_ID, cacheKey);
        headers.set(OPENAI_HEADERS.SESSION_ID, cacheKey);
    } else {
        headers.delete(OPENAI_HEADERS.CONVERSATION_ID);
        headers.delete(OPENAI_HEADERS.SESSION_ID);
    }
    headers.set("accept", "text/event-stream");
    return headers;
=======
	const sessionId = sessionContext?.sessionId ?? crypto.randomUUID();
	headers.set(OPENAI_HEADERS.SESSION_ID, sessionId);
	headers.set(OPENAI_HEADERS.CONVERSATION_ID, sessionId);
	return headers;
>>>>>>> 32515f82
}

/**
 * Handles error responses from the Codex API
 * @param response - Error response from API
 * @returns Response with error details
 */
export async function handleErrorResponse(
    response: Response,
): Promise<Response> {
	const raw = await response.text();

	let enriched = raw;
	try {
		const parsed = JSON.parse(raw) as any;
		const err = parsed?.error ?? {};

		// Parse Codex rate-limit headers if present
		const h = response.headers;
		const primary = {
			used_percent: toNumber(h.get("x-codex-primary-used-percent")),
			window_minutes: toInt(h.get("x-codex-primary-window-minutes")),
			resets_at: toInt(h.get("x-codex-primary-reset-at")),
		};
		const secondary = {
			used_percent: toNumber(h.get("x-codex-secondary-used-percent")),
			window_minutes: toInt(h.get("x-codex-secondary-window-minutes")),
			resets_at: toInt(h.get("x-codex-secondary-reset-at")),
		};
		const rate_limits =
			primary.used_percent !== undefined || secondary.used_percent !== undefined
				? { primary, secondary }
				: undefined;

		// Friendly message for subscription/rate usage limits
		const code = (err.code ?? err.type ?? "").toString();
		const resetsAt = err.resets_at ?? primary.resets_at ?? secondary.resets_at;
		const mins = resetsAt ? Math.max(0, Math.round((resetsAt * 1000 - Date.now()) / 60000)) : undefined;
		let friendly_message: string | undefined;
		if (/usage_limit_reached|usage_not_included|rate_limit_exceeded/i.test(code) || response.status === 429) {
			const plan = err.plan_type ? ` (${String(err.plan_type).toLowerCase()} plan)` : "";
			const when = mins !== undefined ? ` Try again in ~${mins} min.` : "";
			friendly_message = `You have hit your ChatGPT usage limit${plan}.${when}`.trim();
		}

		const enhanced = {
			error: {
				...err,
				message: err.message ?? friendly_message ?? "Usage limit reached.",
				friendly_message,
				rate_limits,
				status: response.status,
			},
		};
		enriched = JSON.stringify(enhanced);
	} catch {
		// Raw body not JSON; leave unchanged
		enriched = raw;
	}

    console.error(`[${PLUGIN_NAME}] ${response.status} error:`, enriched);
	logRequest(LOG_STAGES.ERROR_RESPONSE, {
		status: response.status,
		error: enriched,
	});

	const headers = new Headers(response.headers);
	headers.set("content-type", "application/json; charset=utf-8");
	return new Response(enriched, {
		status: response.status,
		statusText: response.statusText,
		headers,
	});
}

/**
 * Handles successful responses from the Codex API
 * Converts SSE to JSON for non-tool requests
 * @param response - Success response from API
 * @param hasTools - Whether the request included tools
 * @returns Processed response (SSE→JSON for non-tool, stream for tool requests)
 */
export async function handleSuccessResponse(
    response: Response,
    hasTools: boolean,
<<<<<<< HEAD
=======
    conversationMemory?: ConversationMemory,
>>>>>>> 32515f82
): Promise<Response> {
    const responseHeaders = ensureContentType(response.headers);

	// For non-tool requests (compact/summarize), convert streaming SSE to JSON
	// generateText() expects a non-streaming JSON response, not SSE
	if (!hasTools) {
		return await convertSseToJson(response, responseHeaders);
	}

    // For tool requests, stream through, and if memory is available, tap SSE to seed function_call entries.
    if (!response.body) {
        return new Response(null, { status: response.status, statusText: response.statusText, headers: responseHeaders });
    }

    if (!conversationMemory) {
        return new Response(response.body, {
            status: response.status,
            statusText: response.statusText,
            headers: responseHeaders,
        });
    }

    const reader = response.body.getReader();
    const stream = new ReadableStream<Uint8Array>({
        start(controller) {
            const decoder = new TextDecoder();
            let buffer = "";
            const feed = async () => {
                try {
                    while (true) {
                        const { done, value } = await reader.read();
                        if (done) break;
                        controller.enqueue(value);
                        buffer += decoder.decode(value, { stream: true });
                        let idx;
                        while ((idx = buffer.indexOf("\n")) >= 0) {
                            const line = buffer.slice(0, idx);
                            buffer = buffer.slice(idx + 1);
                            if (line.startsWith("data: ")) {
                                const json = line.slice(6);
                                try {
                                    const evt = JSON.parse(json);
                                    const t = evt?.type as string | undefined;
                                    if (t && (t === "response.output_item.added" || t === "response.output_item.created")) {
                                        const item = evt?.item ?? evt?.data?.item ?? evt?.response?.item;
                                        if (item && item.type === "function_call") {
                                            const callId = item.call_id as string | undefined;
                                            const idKey = (typeof item.id === "string" && item.id.length > 0) ? item.id : (callId ? `fc:${callId}` : undefined);
                                            if (idKey && callId) {
                                                const payload: any = {
                                                    type: "function_call",
                                                    name: item.name,
                                                    arguments: typeof item.arguments === "string" ? item.arguments : "",
                                                    call_id: callId,
                                                };
                                                const now = Date.now();
                                                // Minimal seeding using idKey as hash to avoid importing internal helpers
                                                conversationMemory.entries.set(idKey, { hash: idKey, callId, lastUsed: now });
                                                conversationMemory.payloads.set(idKey, payload as any);
                                                const prev = conversationMemory.usage.get(idKey) ?? 0;
                                                conversationMemory.usage.set(idKey, prev + 1);
                                            }
                                        }
                                    }
                                } catch { /* ignore parse errors */ }
                            }
                        }
                    }
                } catch {
                    // swallow
                } finally {
                    controller.close();
                }
            };
            feed();
        },
        // no explicit type, defaults to bytes
    });

    return new Response(stream, {
		status: response.status,
		statusText: response.statusText,
		headers: responseHeaders,
	});
}

function toNumber(v: string | null): number | undefined {
    if (v == null) return undefined;
    const n = Number(v);
    return Number.isFinite(n) ? n : undefined;
}
function toInt(v: string | null): number | undefined {
    if (v == null) return undefined;
    const n = parseInt(v, 10);
    return Number.isFinite(n) ? n : undefined;
}<|MERGE_RESOLUTION|>--- conflicted
+++ resolved
@@ -7,7 +7,7 @@
 import type { OpencodeClient } from "@opencode-ai/sdk";
 import { refreshAccessToken } from "../auth/auth.js";
 import { logRequest } from "../logger.js";
-import { transformRequestBody, type ConversationMemory } from "./request-transformer.js";
+import { transformRequestBody } from "./request-transformer.js";
 import { convertSseToJson, ensureContentType } from "./response-handler.js";
 import type { UserConfig, RequestBody, SessionContext } from "../types.js";
 import { SessionManager } from "../session/session-manager.js";
@@ -112,14 +112,14 @@
 	codexInstructions: string,
 	userConfig: UserConfig,
 	codexMode = true,
-	promptCacheKey?: string,
-	conversationMemory?: ConversationMemory,
-): Promise<{ body: RequestBody; updatedInit: RequestInit } | undefined> {
+	sessionManager?: SessionManager,
+): Promise<{ body: RequestBody; updatedInit: RequestInit; sessionContext?: SessionContext } | undefined> {
 	if (!init?.body) return undefined;
 
 	try {
 		const body = JSON.parse(init.body as string) as RequestBody;
 		const originalModel = body.model;
+		const sessionContext = sessionManager?.getContext(body);
 
 		// Log original request
 		logRequest(LOG_STAGES.BEFORE_TRANSFORM, {
@@ -139,8 +139,9 @@
 			codexInstructions,
 			userConfig,
 			codexMode,
-			{ preserveIds: false },
+			{ preserveIds: sessionContext?.preserveIds },
 		);
+		const appliedContext = sessionManager?.applyRequest(transformedBody, sessionContext) ?? sessionContext;
 
 		// Log transformed request
 		logRequest(LOG_STAGES.AFTER_TRANSFORM, {
@@ -159,6 +160,7 @@
 		return {
 			body: transformedBody,
 			updatedInit: { ...init, body: JSON.stringify(transformedBody) },
+			sessionContext: appliedContext,
 		};
 	} catch (e) {
 		console.error(`[${PLUGIN_NAME}] ${ERROR_MESSAGES.REQUEST_PARSE_ERROR}:`, e);
@@ -171,21 +173,13 @@
  * @param init - Request init options
  * @param accountId - ChatGPT account ID
  * @param accessToken - OAuth access token
- * @param sessionContext - Optional session context containing conversation/session ID
  * @returns Headers object with all required Codex headers
  */
 export function createCodexHeaders(
-<<<<<<< HEAD
-    init: RequestInit | undefined,
-    accountId: string,
-    accessToken: string,
-    opts?: { model?: string; promptCacheKey?: string },
-=======
 	init: RequestInit | undefined,
 	accountId: string,
 	accessToken: string,
-	sessionContext?: SessionContext,
->>>>>>> 32515f82
+	opts?: { model?: string; promptCacheKey?: string },
 ): Headers {
 	const headers = new Headers(init?.headers ?? {});
 	headers.delete("x-api-key"); // Remove any existing API key
@@ -193,24 +187,17 @@
 	headers.set(OPENAI_HEADERS.ACCOUNT_ID, accountId);
 	headers.set(OPENAI_HEADERS.BETA, OPENAI_HEADER_VALUES.BETA_RESPONSES);
 	headers.set(OPENAI_HEADERS.ORIGINATOR, OPENAI_HEADER_VALUES.ORIGINATOR_CODEX);
-<<<<<<< HEAD
-
-    const cacheKey = opts?.promptCacheKey;
-    if (cacheKey) {
-        headers.set(OPENAI_HEADERS.CONVERSATION_ID, cacheKey);
-        headers.set(OPENAI_HEADERS.SESSION_ID, cacheKey);
-    } else {
-        headers.delete(OPENAI_HEADERS.CONVERSATION_ID);
-        headers.delete(OPENAI_HEADERS.SESSION_ID);
-    }
-    headers.set("accept", "text/event-stream");
-    return headers;
-=======
-	const sessionId = sessionContext?.sessionId ?? crypto.randomUUID();
-	headers.set(OPENAI_HEADERS.SESSION_ID, sessionId);
-	headers.set(OPENAI_HEADERS.CONVERSATION_ID, sessionId);
+
+	const cacheKey = opts?.promptCacheKey;
+	if (cacheKey) {
+		headers.set(OPENAI_HEADERS.CONVERSATION_ID, cacheKey);
+		headers.set(OPENAI_HEADERS.SESSION_ID, cacheKey);
+	} else {
+		headers.delete(OPENAI_HEADERS.CONVERSATION_ID);
+		headers.delete(OPENAI_HEADERS.SESSION_ID);
+	}
+	headers.set("accept", "text/event-stream");
 	return headers;
->>>>>>> 32515f82
 }
 
 /**
@@ -218,9 +205,7 @@
  * @param response - Error response from API
  * @returns Response with error details
  */
-export async function handleErrorResponse(
-    response: Response,
-): Promise<Response> {
+export async function handleErrorResponse(response: Response): Promise<Response> {
 	const raw = await response.text();
 
 	let enriched = raw;
@@ -271,7 +256,7 @@
 		enriched = raw;
 	}
 
-    console.error(`[${PLUGIN_NAME}] ${response.status} error:`, enriched);
+	console.error(`[${PLUGIN_NAME}] ${response.status} error:`, enriched);
 	logRequest(LOG_STAGES.ERROR_RESPONSE, {
 		status: response.status,
 		error: enriched,
@@ -294,14 +279,10 @@
  * @returns Processed response (SSE→JSON for non-tool, stream for tool requests)
  */
 export async function handleSuccessResponse(
-    response: Response,
-    hasTools: boolean,
-<<<<<<< HEAD
-=======
-    conversationMemory?: ConversationMemory,
->>>>>>> 32515f82
+	response: Response,
+	hasTools: boolean,
 ): Promise<Response> {
-    const responseHeaders = ensureContentType(response.headers);
+	const responseHeaders = ensureContentType(response.headers);
 
 	// For non-tool requests (compact/summarize), convert streaming SSE to JSON
 	// generateText() expects a non-streaming JSON response, not SSE
@@ -309,77 +290,8 @@
 		return await convertSseToJson(response, responseHeaders);
 	}
 
-    // For tool requests, stream through, and if memory is available, tap SSE to seed function_call entries.
-    if (!response.body) {
-        return new Response(null, { status: response.status, statusText: response.statusText, headers: responseHeaders });
-    }
-
-    if (!conversationMemory) {
-        return new Response(response.body, {
-            status: response.status,
-            statusText: response.statusText,
-            headers: responseHeaders,
-        });
-    }
-
-    const reader = response.body.getReader();
-    const stream = new ReadableStream<Uint8Array>({
-        start(controller) {
-            const decoder = new TextDecoder();
-            let buffer = "";
-            const feed = async () => {
-                try {
-                    while (true) {
-                        const { done, value } = await reader.read();
-                        if (done) break;
-                        controller.enqueue(value);
-                        buffer += decoder.decode(value, { stream: true });
-                        let idx;
-                        while ((idx = buffer.indexOf("\n")) >= 0) {
-                            const line = buffer.slice(0, idx);
-                            buffer = buffer.slice(idx + 1);
-                            if (line.startsWith("data: ")) {
-                                const json = line.slice(6);
-                                try {
-                                    const evt = JSON.parse(json);
-                                    const t = evt?.type as string | undefined;
-                                    if (t && (t === "response.output_item.added" || t === "response.output_item.created")) {
-                                        const item = evt?.item ?? evt?.data?.item ?? evt?.response?.item;
-                                        if (item && item.type === "function_call") {
-                                            const callId = item.call_id as string | undefined;
-                                            const idKey = (typeof item.id === "string" && item.id.length > 0) ? item.id : (callId ? `fc:${callId}` : undefined);
-                                            if (idKey && callId) {
-                                                const payload: any = {
-                                                    type: "function_call",
-                                                    name: item.name,
-                                                    arguments: typeof item.arguments === "string" ? item.arguments : "",
-                                                    call_id: callId,
-                                                };
-                                                const now = Date.now();
-                                                // Minimal seeding using idKey as hash to avoid importing internal helpers
-                                                conversationMemory.entries.set(idKey, { hash: idKey, callId, lastUsed: now });
-                                                conversationMemory.payloads.set(idKey, payload as any);
-                                                const prev = conversationMemory.usage.get(idKey) ?? 0;
-                                                conversationMemory.usage.set(idKey, prev + 1);
-                                            }
-                                        }
-                                    }
-                                } catch { /* ignore parse errors */ }
-                            }
-                        }
-                    }
-                } catch {
-                    // swallow
-                } finally {
-                    controller.close();
-                }
-            };
-            feed();
-        },
-        // no explicit type, defaults to bytes
-    });
-
-    return new Response(stream, {
+	// For tool requests, return stream as-is (streamText handles SSE)
+	return new Response(response.body, {
 		status: response.status,
 		statusText: response.statusText,
 		headers: responseHeaders,
@@ -387,12 +299,12 @@
 }
 
 function toNumber(v: string | null): number | undefined {
-    if (v == null) return undefined;
-    const n = Number(v);
-    return Number.isFinite(n) ? n : undefined;
+	if (v == null) return undefined;
+	const n = Number(v);
+	return Number.isFinite(n) ? n : undefined;
 }
 function toInt(v: string | null): number | undefined {
-    if (v == null) return undefined;
-    const n = parseInt(v, 10);
-    return Number.isFinite(n) ? n : undefined;
+	if (v == null) return undefined;
+	const n = parseInt(v, 10);
+	return Number.isFinite(n) ? n : undefined;
 }