import { logDebug, logWarn } from "../logger.js";
import { TOOL_REMAP_MESSAGE } from "../prompts/codex.js";
import { createHash, randomUUID } from "node:crypto";
import { CODEX_OPENCODE_BRIDGE } from "../prompts/codex-opencode-bridge.js";
import { getOpenCodeCodexPrompt } from "../prompts/opencode-codex.js";
<<<<<<< HEAD
import { logDebug, logWarn } from "../logger.js";
import { 
	generateInputHash, 
	generateContentHash,
	hasBridgePromptInConversation, 
	getCachedBridgeDecision, 
	cacheBridgeDecision 
} from "../cache/prompt-fingerprinting.js";
=======
>>>>>>> 63f94963
import type {
	ConfigOptions,
	InputItem,
	ReasoningConfig,
	RequestBody,
<<<<<<< HEAD
	InputItem,
	SessionContext,
=======
	UserConfig,
>>>>>>> 63f94963
} from "../types.js";

function cloneInputItem<T extends Record<string, unknown>>(item: T): T {
	return JSON.parse(JSON.stringify(item)) as T;
}

function stableStringify(value: unknown): string {
	if (value === null || typeof value !== "object") {
		return JSON.stringify(value);
	}

	if (Array.isArray(value)) {
		return `[${value.map((item) => stableStringify(item)).join(",")}]`;
	}

	const entries = Object.keys(value as Record<string, unknown>)
		.sort()
		.map((key) => `${JSON.stringify(key)}:${stableStringify((value as Record<string, unknown>)[key])}`);

	return `{${entries.join(",")}}`;
}

function computePayloadHash(item: InputItem): string {
	const canonical = stableStringify(item);
	return createHash("sha1").update(canonical).digest("hex");
}

export interface ConversationCacheEntry {
	hash: string;
	callId?: string;
	lastUsed: number;
}

export interface ConversationMemory {
	entries: Map<string, ConversationCacheEntry>;
	payloads: Map<string, InputItem>;
	usage: Map<string, number>;
}

const CONVERSATION_ENTRY_TTL_MS = 4 * 60 * 60 * 1000; // 4 hours
const CONVERSATION_MAX_ENTRIES = 1000;

function decrementUsage(memory: ConversationMemory, hash: string): void {
	const current = memory.usage.get(hash) ?? 0;
	if (current <= 1) {
		memory.usage.delete(hash);
		memory.payloads.delete(hash);
	} else {
		memory.usage.set(hash, current - 1);
	}
}

function incrementUsage(memory: ConversationMemory, hash: string, payload: InputItem): void {
	const current = memory.usage.get(hash) ?? 0;
	if (current === 0) {
		memory.payloads.set(hash, payload);
	}
	memory.usage.set(hash, current + 1);
}

function storeConversationEntry(
	memory: ConversationMemory,
	id: string,
	item: InputItem,
	callId: string | undefined,
	timestamp: number,
): void {
	const sanitized = cloneInputItem(item);
	const hash = computePayloadHash(sanitized);
	const existing = memory.entries.get(id);

	if (existing && existing.hash === hash) {
		existing.lastUsed = timestamp;
		if (callId && !existing.callId) {
			existing.callId = callId;
		}
		return;
	}

	if (existing) {
		decrementUsage(memory, existing.hash);
	}

	incrementUsage(memory, hash, sanitized);
	memory.entries.set(id, { hash, callId, lastUsed: timestamp });
}

function removeConversationEntry(memory: ConversationMemory, id: string): void {
	const existing = memory.entries.get(id);
	if (!existing) return;
	memory.entries.delete(id);
	decrementUsage(memory, existing.hash);
}

function pruneConversationMemory(
	memory: ConversationMemory,
	timestamp: number,
	protectedIds: Set<string>,
): void {
	for (const [id, entry] of memory.entries.entries()) {
		if (timestamp - entry.lastUsed > CONVERSATION_ENTRY_TTL_MS && !protectedIds.has(id)) {
			removeConversationEntry(memory, id);
		}
	}

	if (memory.entries.size <= CONVERSATION_MAX_ENTRIES) {
		return;
	}

	const candidates = Array.from(memory.entries.entries())
		.filter(([id]) => !protectedIds.has(id))
		.sort((a, b) => a[1].lastUsed - b[1].lastUsed);

	for (const [id] of candidates) {
		if (memory.entries.size <= CONVERSATION_MAX_ENTRIES) break;
		removeConversationEntry(memory, id);
	}

	if (memory.entries.size > CONVERSATION_MAX_ENTRIES) {
		const fallback = Array.from(memory.entries.entries())
			.sort((a, b) => a[1].lastUsed - b[1].lastUsed);
		for (const [id] of fallback) {
			if (memory.entries.size <= CONVERSATION_MAX_ENTRIES) break;
			removeConversationEntry(memory, id);
		}
	}
}
/**
 * Normalize incoming tools into the exact JSON shape the Codex CLI emits.
 * Handles strings, CLI-style objects, AI SDK nested objects, and boolean maps.
 */
function normalizeToolsForResponses(tools: unknown): any[] | undefined {
	if (!tools) return undefined;

	const defaultFunctionParameters = {
		type: "object",
		properties: {},
		additionalProperties: true,
	};

	const defaultFreeformFormat = {
		type: "json_schema/v1",
		syntax: "json",
		definition: "{}",
	};

	const makeFunctionTool = (
		name: unknown,
		description?: unknown,
		parameters?: unknown,
		strict?: unknown,
	) => {
		if (typeof name !== "string" || !name.trim()) return undefined;
		const tool: Record<string, unknown> = {
			type: "function",
			name,
			strict: typeof strict === "boolean" ? strict : false,
			parameters:
				parameters && typeof parameters === "object"
					? parameters
					: defaultFunctionParameters,
		};
		if (typeof description === "string" && description.trim()) {
			tool.description = description;
		}
		return tool;
	};

	const makeFreeformTool = (
		name: unknown,
		description?: unknown,
		format?: unknown,
	) => {
		if (typeof name !== "string" || !name.trim()) return undefined;
		const tool: Record<string, unknown> = {
			type: "custom",
			name,
			format:
				format && typeof format === "object"
					? format
					: defaultFreeformFormat,
		};
		if (typeof description === "string" && description.trim()) {
			tool.description = description;
		}
		return tool;
	};

	const convertTool = (candidate: unknown): any | undefined => {
		if (!candidate) return undefined;
		if (typeof candidate === "string") {
			return makeFunctionTool(candidate);
		}
		if (typeof candidate !== "object") {
			return undefined;
		}
		const obj = candidate as Record<string, unknown>;
		const nestedFn =
			obj.function && typeof obj.function === "object"
				? (obj.function as Record<string, unknown>)
				: undefined;
		const type = typeof obj.type === "string" ? obj.type : undefined;
		if (type === "function") {
			return makeFunctionTool(
				nestedFn?.name ?? obj.name,
				nestedFn?.description ?? obj.description,
				nestedFn?.parameters ?? obj.parameters,
				nestedFn?.strict ?? obj.strict,
			);
		}
		if (type === "custom") {
			return makeFreeformTool(
				nestedFn?.name ?? obj.name,
				nestedFn?.description ?? obj.description,
				nestedFn?.format ?? obj.format,
			);
		}
		if (type === "local_shell" || type === "web_search") {
			// These variants do not require additional fields.
			return { type };
		}
		if (typeof obj.name === "string") {
			return makeFunctionTool(obj.name, obj.description, obj.parameters, obj.strict);
		}
		if (nestedFn?.name) {
			return makeFunctionTool(
				nestedFn.name,
				nestedFn.description,
				nestedFn.parameters,
				nestedFn.strict,
			);
		}
		return undefined;
	};

	if (Array.isArray(tools)) {
		return tools.map(convertTool).filter(Boolean) as any[];
	}

	if (typeof tools === "object") {
		return Object.entries(tools as Record<string, unknown>)
			.map(([name, value]) => {
				if (value && typeof value === "object") {
					const record = value as Record<string, unknown>;
					const enabled = record.enabled ?? record.use ?? record.allow ?? true;
					if (!enabled) return undefined;
					if (record.type === "custom") {
						return makeFreeformTool(name, record.description, record.format);
					}
					return makeFunctionTool(
						name,
						record.description,
						record.parameters,
						record.strict,
					);
				}
				if (value === true) {
					return makeFunctionTool(name);
				}
				return undefined;
			})
			.filter(Boolean) as any[];
	}

	return undefined;
}


/**
 * Normalize model name to Codex-supported variants
 * @param model - Original model name
 * @returns Normalized model name
 */
export function normalizeModel(model: string | undefined): string {
	if (!model) return "gpt-5";

	const normalized = model.toLowerCase();

	if (normalized.includes("codex-mini")) {
		return "codex-mini-latest";
	}

	// Case-insensitive check for "codex" anywhere in the model name
	if (normalized.includes("codex")) {
		return "gpt-5-codex";
	}
	// Case-insensitive check for "gpt-5" or "gpt 5" (with space)
	if (normalized.includes("gpt-5") || normalized.includes("gpt 5")) {
		return "gpt-5";
	}

	return "gpt-5"; // Default fallback
}

/**
 * Extract configuration for a specific model
 * Merges global options with model-specific options (model-specific takes precedence)
 * @param modelName - Model name (e.g., "gpt-5-codex")
 * @param userConfig - Full user configuration object
 * @returns Merged configuration for this model
 */
export function getModelConfig(
	modelName: string,
	userConfig: UserConfig = { global: {}, models: {} },
): ConfigOptions {
	const globalOptions = userConfig.global || {};
	const modelOptions = userConfig.models?.[modelName]?.options || {};

	// Model-specific options override global options
	return { ...globalOptions, ...modelOptions };
}

/**
 * Configure reasoning parameters based on model variant and user config
 *
 * NOTE: This plugin follows Codex CLI defaults instead of opencode defaults because:
 * - We're accessing the ChatGPT backend API (not OpenAI Platform API)
 * - opencode explicitly excludes gpt-5-codex from automatic reasoning configuration
 * - Codex CLI has been thoroughly tested against this backend
 *
 * @param originalModel - Original model name before normalization
 * @param userConfig - User configuration object
 * @returns Reasoning configuration
 */
export function getReasoningConfig(
	originalModel: string | undefined,
	userConfig: ConfigOptions = {},
): ReasoningConfig {
	const normalizedOriginal = originalModel?.toLowerCase() ?? "";
	const isCodexMini =
		normalizedOriginal.includes("codex-mini") ||
		normalizedOriginal.includes("codex mini") ||
		normalizedOriginal.includes("codex_mini") ||
		normalizedOriginal.includes("codex-mini-latest");
	const isCodex = normalizedOriginal.includes("codex") && !isCodexMini;
	const isLightweight =
		!isCodexMini &&
		(normalizedOriginal.includes("nano") ||
			normalizedOriginal.includes("mini"));

	// Default based on model type (Codex CLI defaults)
	const defaultEffort: "minimal" | "low" | "medium" | "high" = isCodexMini
		? "medium"
		: isLightweight
			? "minimal"
			: "medium";

	// Get user-requested effort
	let effort = userConfig.reasoningEffort || defaultEffort;

	if (isCodexMini) {
		if (effort === "minimal" || effort === "low") {
			effort = "medium";
		}
		if (effort !== "high") {
			effort = "medium";
		}
	}

	// Normalize "minimal" to "low" for gpt-5-codex
	// Codex CLI does not provide a "minimal" preset for gpt-5-codex
	// (only low/medium/high - see model_presets.rs:20-40)
	if (isCodex && effort === "minimal") {
		effort = "low";
	}

	return {
		effort,
		summary: userConfig.reasoningSummary || "auto", // Changed from "detailed" to match Codex CLI
	};
}

/**
 * Filter input array for stateless Codex API (store: false)
 *
 * Two transformations needed:
 * 1. Remove AI SDK-specific items (not supported by Codex API)
 * 2. Strip IDs from all remaining items (stateless mode)
 *
 * AI SDK constructs to REMOVE (not in OpenAI Responses API spec):
 * - type: "item_reference" - AI SDK uses this for server-side state lookup
 *
 * Items to KEEP (strip IDs):
 * - type: "message" - Conversation messages (provides context to LLM)
 * - type: "function_call" - Tool calls from conversation
 * - type: "function_call_output" - Tool results from conversation
 *
 * Context is maintained through:
 * - Full message history (without IDs)
 * - reasoning.encrypted_content (for reasoning continuity)
 *
 * @param input - Original input array from OpenCode/AI SDK
 * @returns Filtered input array compatible with Codex API
 */
export function filterInput(
	input: InputItem[] | undefined,
	options: { preserveIds?: boolean } = {},
): InputItem[] | undefined {
	if (!Array.isArray(input)) return input;

	const { preserveIds = false } = options;

	return input
		.filter((item) => {
			// Remove AI SDK constructs not supported by Codex API
			if (item.type === "item_reference") {
				return false; // AI SDK only - references server state
			}
			return true; // Keep all other items
		})
		.map((item) => {
			let sanitized = item as InputItem;

			// Strip IDs from all items (Codex API stateless mode)
			if (item.id && !preserveIds) {
				const { id: _id, ...itemWithoutId } = item as Record<string, unknown> & InputItem;
				sanitized = itemWithoutId as InputItem;
			}

			// Remove metadata to keep prefixes stable across environments
			if (!preserveIds && "metadata" in (sanitized as Record<string, unknown>)) {
				const { metadata: _metadata, ...rest } = sanitized as Record<string, unknown>;
				sanitized = rest as InputItem;
			}

			return sanitized;
		});
}

/**
 * Check if an input item is the OpenCode system prompt
 * Uses cached OpenCode codex.txt for verification with fallback to text matching
 * @param item - Input item to check
 * @param cachedPrompt - Cached OpenCode codex.txt content
 * @returns True if this is the OpenCode system prompt
 */
export function isOpenCodeSystemPrompt(
	item: InputItem,
	cachedPrompt: string | null,
): boolean {
	const isSystemRole = item.role === "developer" || item.role === "system";
	if (!isSystemRole) return false;

	const getContentText = (item: InputItem): string => {
		if (typeof item.content === "string") {
			return item.content;
		}
		if (Array.isArray(item.content)) {
			return item.content
				.filter((c) => c.type === "input_text" && c.text)
				.map((c) => c.text)
				.join("\n");
		}
		return "";
	};

	const contentText = getContentText(item);
	if (!contentText) return false;

	// Primary check: Compare against cached OpenCode prompt
	if (cachedPrompt) {
		// Exact match (trim whitespace for comparison)
		if (contentText.trim() === cachedPrompt.trim()) {
			return true;
		}

		// Partial match: Check if first 200 chars match (handles minor variations)
		const contentPrefix = contentText.trim().substring(0, 200);
		const cachedPrefix = cachedPrompt.trim().substring(0, 200);
		if (contentPrefix === cachedPrefix) {
			return true;
		}
	}

	// Fallback check: Known OpenCode prompt signature (for safety)
	// This catches the prompt even if cache fails
	return contentText.startsWith("You are a coding agent running in");
}

/**
 * Filter out OpenCode system prompts from input
 * Used in CODEX_MODE to replace OpenCode prompts with Codex-OpenCode bridge
 * Also strips OpenCode's auto-compaction summary instructions that reference
 * a non-existent "summary file" path in stateless mode.
 * @param input - Input array
 * @returns Input array without OpenCode system or compaction prompts
 */
export async function filterOpenCodeSystemPrompts(
	input: InputItem[] | undefined,
): Promise<InputItem[] | undefined> {
	if (!Array.isArray(input)) return input;

	// Fetch cached OpenCode prompt for verification
	let cachedPrompt: string | null = null;
	try {
		cachedPrompt = await getOpenCodeCodexPrompt();
	} catch {
		// If fetch fails, fallback to text-based detection only
		// This is safe because we still have the "starts with" check
	}

	// Heuristic detector for OpenCode auto-compaction prompts that instruct
	// saving/reading a conversation summary from a file path.
	const isOpenCodeCompactionPrompt = (item: InputItem): boolean => {
		const isSystemRole = item.role === "developer" || item.role === "system";
		if (!isSystemRole) return false;
		const getText = (it: InputItem): string => {
			if (typeof it.content === "string") return it.content;
			if (Array.isArray(it.content)) {
				return it.content
					.filter((c: any) => c && c.type === "input_text" && c.text)
					.map((c: any) => c.text)
					.join("\n");
			}
			return "";
		};
		const text = getText(item).toLowerCase();
		if (!text) return false;
		const hasCompaction = /\b(auto[-\s]?compaction|compaction|compact)\b/i.test(text);
		const hasSummary = /\b(summary|summarize|summarise)\b/i.test(text);
		const mentionsFile = /(summary[ _-]?file|summary[ _-]?path|write (the )?summary|save (the )?summary)/i.test(text);
		return hasCompaction && hasSummary && mentionsFile;
	};

	return input.filter((item) => {
		// Keep user messages
		if (item.role === "user") return true;
		// Filter out OpenCode system and compaction prompts
		if (isOpenCodeSystemPrompt(item, cachedPrompt)) return false;
		if (isOpenCodeCompactionPrompt(item)) return false;
		return true;
	});
}

/**
 * Analyze if bridge prompt is needed based on tools and conversation context
 * @param input - Input array
 * @param hasTools - Whether tools are present in request
 * @returns Object with analysis results
 */
function analyzeBridgeRequirement(
	input: InputItem[] | undefined,
	hasTools: boolean
): { needsBridge: boolean; reason: string; toolCount: number } {
	if (!hasTools || !Array.isArray(input)) {
		return { needsBridge: false, reason: "no_tools_or_input", toolCount: 0 };
	}

	// For now, be more permissive - if tools are present, assume bridge is needed
	// This maintains backward compatibility with existing tests
	// Future optimization can make this more sophisticated
	const toolCount = 1; // Simple heuristic
	
	return { 
		needsBridge: true, 
		reason: "tools_present",
		toolCount 
	};
}

/**
 * Add Codex-OpenCode bridge message to input if tools are present
 * Uses session-scoped tracking to ensure bridge is only injected once per session
 * @param input - Input array
 * @param hasTools - Whether tools are present in request
 * @param sessionContext - Optional session context for tracking bridge injection
 * @returns Input array with bridge message prepended if needed
 */
export function addCodexBridgeMessage(
	input: InputItem[] | undefined,
	hasTools: boolean,
	sessionContext?: SessionContext,
): InputItem[] | undefined {
	if (!Array.isArray(input)) return input;

	// Generate input hash for caching
	const inputHash = generateInputHash(input);
	
	// Analyze bridge requirement
	const analysis = analyzeBridgeRequirement(input, hasTools);
	
	// Check session-level bridge injection flag first
	if (sessionContext?.state.bridgeInjected) {
		logDebug("Bridge prompt already injected in session, skipping injection");
		return input;
	}
	
	// Check cache first
	const cachedDecision = getCachedBridgeDecision(inputHash, analysis.toolCount);
	if (cachedDecision) {
		logDebug(`Using cached bridge decision: ${cachedDecision.hash === generateContentHash("add") ? "add" : "skip"}`);
		return cachedDecision.hash === generateContentHash("add") 
			? [{ type: "message", role: "developer", content: [{ type: "input_text", text: CODEX_OPENCODE_BRIDGE }] }, ...input]
			: input;
	}

	// Check if bridge prompt is already in conversation (fallback)
	if (hasBridgePromptInConversation(input, CODEX_OPENCODE_BRIDGE)) {
		logDebug("Bridge prompt already present in conversation, skipping injection");
		cacheBridgeDecision(inputHash, analysis.toolCount, false);
		return input;
	}

	// Apply conditional logic
	if (!analysis.needsBridge) {
		logDebug(`Skipping bridge prompt: ${analysis.reason} (tools: ${analysis.toolCount})`);
		cacheBridgeDecision(inputHash, analysis.toolCount, false);
		return input;
	}

	logDebug(`Adding bridge prompt: ${analysis.reason} (tools: ${analysis.toolCount})`);
	cacheBridgeDecision(inputHash, analysis.toolCount, true);

	// Mark bridge as injected in session state
	if (sessionContext) {
		sessionContext.state.bridgeInjected = true;
	}

	const bridgeMessage: InputItem = {
		type: "message",
		role: "developer",
		content: [
			{
				type: "input_text",
				text: CODEX_OPENCODE_BRIDGE,
			},
		],
	};

	return [bridgeMessage, ...input];
}

/**
 * Add tool remapping message to input if tools are present
 * @param input - Input array
 * @param hasTools - Whether tools are present in request
 * @returns Input array with tool remap message prepended if needed
 */
export function addToolRemapMessage(
	input: InputItem[] | undefined,
	hasTools: boolean,
): InputItem[] | undefined {
	if (!hasTools || !Array.isArray(input)) return input;

	const toolRemapMessage: InputItem = {
		type: "message",
		role: "developer",
		content: [
			{
				type: "input_text",
				text: TOOL_REMAP_MESSAGE,
			},
		],
	};

	return [toolRemapMessage, ...input];
}

const PROMPT_CACHE_METADATA_KEYS = [
	"conversation_id",
	"conversationId",
	"thread_id",
	"threadId",
	"session_id",
	"sessionId",
	"chat_id",
	"chatId",
];

type PromptCacheKeySource = "existing" | "metadata" | "generated";

interface PromptCacheKeyResult {
	key: string;
	source: PromptCacheKeySource;
	sourceKey?: string;
}

function extractString(value: unknown): string | undefined {
	if (typeof value !== "string") {
		return undefined;
	}
	const trimmed = value.trim();
	return trimmed.length > 0 ? trimmed : undefined;
}

function derivePromptCacheKeyFromBody(body: RequestBody): { value: string; sourceKey: string } | undefined {
	const metadata = body.metadata as Record<string, unknown> | undefined;
	const root = body as Record<string, unknown>;
	for (const key of PROMPT_CACHE_METADATA_KEYS) {
		const fromMetadata = extractString(metadata?.[key]);
		if (fromMetadata) {
			return { value: fromMetadata, sourceKey: key };
		}
		const fromRoot = extractString(root[key]);
		if (fromRoot) {
			return { value: fromRoot, sourceKey: key };
		}
	}
	return undefined;
}

function generatePromptCacheKey(): string {
	return `cache_${randomUUID()}`;
}

function ensurePromptCacheKey(body: RequestBody): PromptCacheKeyResult {
	const hostBody = body as Record<string, unknown>;
	const existingSnake = extractString(hostBody.prompt_cache_key);
	const existingCamel = extractString(hostBody.promptCacheKey);
	const existing = existingSnake || existingCamel;
	
	if (existing) {
		// Codex backend expects snake_case, so always set prompt_cache_key
		// Preserve the camelCase field for OpenCode if it was provided
		body.prompt_cache_key = existing;
		if (existingCamel) {
			hostBody.promptCacheKey = existingCamel; // preserve OpenCode's field
		}
		return { key: existing, source: "existing" };
	}

	const derived = derivePromptCacheKeyFromBody(body);
	if (derived) {
		const sanitized = extractString(derived.value) ?? generatePromptCacheKey();
		body.prompt_cache_key = sanitized;
		// Don't set camelCase field for derived keys - only snake_case for Codex
		return { key: sanitized, source: "metadata", sourceKey: derived.sourceKey };
	}

	const generated = generatePromptCacheKey();
	body.prompt_cache_key = generated;
	// Don't set camelCase field for generated keys - only snake_case for Codex
	return { key: generated, source: "generated" };
}

/**
 * Transform request body for Codex API
 *
 * NOTE: Configuration follows Codex CLI patterns instead of opencode defaults:
 * - opencode sets textVerbosity="low" for gpt-5, but Codex CLI uses "medium"
 * - opencode excludes gpt-5-codex from reasoning configuration
 * - This plugin uses store=false (stateless), requiring encrypted reasoning content
 *
 * @param body - Original request body
 * @param codexInstructions - Codex system instructions
 * @param userConfig - User configuration from loader
 * @param codexMode - Enable CODEX_MODE (bridge prompt instead of tool remap) - defaults to true
 * @param options - Options including preserveIds flag
 * @param sessionContext - Optional session context for bridge tracking
 * @returns Transformed request body
 */
export async function transformRequestBody(
	body: RequestBody,
	codexInstructions: string,
	userConfig: UserConfig = { global: {}, models: {} },
	codexMode = true,
	options: { preserveIds?: boolean } = {},
	sessionContext?: SessionContext,
): Promise<RequestBody> {
	const originalModel = body.model;
	const normalizedModel = normalizeModel(body.model);
	const preserveIds = options.preserveIds ?? false;

	// Get model-specific configuration using ORIGINAL model name (config key)
	// This allows per-model options like "gpt-5-codex-low" to work correctly
	const lookupModel = originalModel || normalizedModel;
	const modelConfig = getModelConfig(lookupModel, userConfig);

	// Debug: Log which config was resolved
	logDebug(
		`Model config lookup: "${lookupModel}" → normalized to "${normalizedModel}" for API`,
		{
			hasModelSpecificConfig: !!userConfig.models?.[lookupModel],
			resolvedConfig: modelConfig,
		},
	);

	// Normalize model name for API call
	body.model = normalizedModel;

	// Codex required fields
	// ChatGPT backend REQUIRES store=false (confirmed via testing)
	body.store = false;
	body.stream = true;
	body.instructions = codexInstructions;

<<<<<<< HEAD
	// Prompt caching relies on the host or SessionManager providing a stable
	// prompt_cache_key. We accept both camelCase (promptCacheKey) and
	// snake_case (prompt_cache_key) inputs from the host/runtime.

	// Ensure prompt_cache_key is set using our robust logic
	const cacheKeyResult = ensurePromptCacheKey(body);
	if (cacheKeyResult.source === "existing") {
		// Host provided a valid cache key, use it as-is
	} else if (cacheKeyResult.source === "metadata") {
		logDebug("Prompt cache key missing; derived from metadata", {
			promptCacheKey: cacheKeyResult.key,
			sourceKey: cacheKeyResult.sourceKey,
		});
	} else if (cacheKeyResult.source === "generated") {
		logWarn("Prompt cache key missing; generated fallback cache key", {
			promptCacheKey: cacheKeyResult.key,
		});
	}

	// Tool behavior parity with Codex CLI (normalize shapes)
	let hasNormalizedTools = false;
	if (body.tools) {
		const normalizedTools = normalizeToolsForResponses(body.tools);
		if (normalizedTools && normalizedTools.length > 0) {
			(body as any).tools = normalizedTools;
			(body as any).tool_choice = "auto";
			const modelName = (body.model || "").toLowerCase();
			const codexParallelDisabled = modelName.includes("gpt-5-codex");
			(body as any).parallel_tool_calls = !codexParallelDisabled;
			hasNormalizedTools = true;
		} else {
			// Ensure empty objects don't count as tools and don't leak to backend
			delete (body as any).tools;
			delete (body as any).tool_choice;
			delete (body as any).parallel_tool_calls;
		}
	}
=======
	// Prompt caching relies on the host providing a stable prompt_cache_key
	// (OpenCode passes its session identifier). We no longer synthesize one here.
>>>>>>> 63f94963

	// Filter and transform input
	if (body.input && Array.isArray(body.input)) {
		// Debug: Log original input message IDs before filtering
		const originalIds = body.input
			.filter((item) => item.id)
			.map((item) => item.id);
		if (originalIds.length > 0) {
<<<<<<< HEAD
			logDebug(`Processing ${originalIds.length} message IDs from input (preserve=${preserveIds})`, originalIds);
=======
			logDebug(
				`Filtering ${originalIds.length} message IDs from input:`,
				originalIds,
			);
>>>>>>> 63f94963
		}

		body.input = filterInput(body.input, { preserveIds });

		// Debug: Verify all IDs were removed
<<<<<<< HEAD
		if (!preserveIds) {
			const remainingIds = (body.input || []).filter(item => item.id).map(item => item.id);
			if (remainingIds.length > 0) {
				logWarn(`WARNING: ${remainingIds.length} IDs still present after filtering:`, remainingIds);
			} else if (originalIds.length > 0) {
				logDebug(`Successfully removed all ${originalIds.length} message IDs`);
			}
=======
		const remainingIds = (body.input || [])
			.filter((item) => item.id)
			.map((item) => item.id);
		if (remainingIds.length > 0) {
			logWarn(
				`WARNING: ${remainingIds.length} IDs still present after filtering:`,
				remainingIds,
			);
>>>>>>> 63f94963
		} else if (originalIds.length > 0) {
			logDebug(`Preserving ${originalIds.length} message IDs for prompt caching`);
		}

		if (codexMode) {
			// CODEX_MODE: Remove OpenCode system prompt, add bridge prompt only when real tools exist
			body.input = await filterOpenCodeSystemPrompts(body.input);
			body.input = addCodexBridgeMessage(body.input, hasNormalizedTools, sessionContext);
		} else {
			// DEFAULT MODE: Keep original behavior with tool remap message (only when tools truly exist)
			body.input = addToolRemapMessage(body.input, hasNormalizedTools);
		}
	}

	// Configure reasoning (use model-specific config)
	const reasoningConfig = getReasoningConfig(originalModel, modelConfig);
	body.reasoning = {
		...body.reasoning,
		...reasoningConfig,
	};

	// Configure text verbosity (support user config)
	// Default: "medium" (matches Codex CLI default for all GPT-5 models)
	body.text = {
		...body.text,
		verbosity: modelConfig.textVerbosity || "medium",
	};

	// Add include for encrypted reasoning content
	// Default: ["reasoning.encrypted_content"] (required for stateless operation with store=false)
	// This allows reasoning context to persist across turns without server-side storage
	body.include = modelConfig.include || ["reasoning.encrypted_content"];

	// Remove unsupported parameters
	body.max_output_tokens = undefined;
	body.max_completion_tokens = undefined;

	return body;
}<|MERGE_RESOLUTION|>--- conflicted
+++ resolved
@@ -3,7 +3,6 @@
 import { createHash, randomUUID } from "node:crypto";
 import { CODEX_OPENCODE_BRIDGE } from "../prompts/codex-opencode-bridge.js";
 import { getOpenCodeCodexPrompt } from "../prompts/opencode-codex.js";
-<<<<<<< HEAD
 import { logDebug, logWarn } from "../logger.js";
 import { 
 	generateInputHash, 
@@ -12,19 +11,13 @@
 	getCachedBridgeDecision, 
 	cacheBridgeDecision 
 } from "../cache/prompt-fingerprinting.js";
-=======
->>>>>>> 63f94963
 import type {
 	ConfigOptions,
 	InputItem,
 	ReasoningConfig,
 	RequestBody,
-<<<<<<< HEAD
 	InputItem,
 	SessionContext,
-=======
-	UserConfig,
->>>>>>> 63f94963
 } from "../types.js";
 
 function cloneInputItem<T extends Record<string, unknown>>(item: T): T {
@@ -811,7 +804,6 @@
 	body.stream = true;
 	body.instructions = codexInstructions;
 
-<<<<<<< HEAD
 	// Prompt caching relies on the host or SessionManager providing a stable
 	// prompt_cache_key. We accept both camelCase (promptCacheKey) and
 	// snake_case (prompt_cache_key) inputs from the host/runtime.
@@ -849,10 +841,6 @@
 			delete (body as any).parallel_tool_calls;
 		}
 	}
-=======
-	// Prompt caching relies on the host providing a stable prompt_cache_key
-	// (OpenCode passes its session identifier). We no longer synthesize one here.
->>>>>>> 63f94963
 
 	// Filter and transform input
 	if (body.input && Array.isArray(body.input)) {
@@ -861,20 +849,15 @@
 			.filter((item) => item.id)
 			.map((item) => item.id);
 		if (originalIds.length > 0) {
-<<<<<<< HEAD
-			logDebug(`Processing ${originalIds.length} message IDs from input (preserve=${preserveIds})`, originalIds);
-=======
 			logDebug(
 				`Filtering ${originalIds.length} message IDs from input:`,
 				originalIds,
 			);
->>>>>>> 63f94963
 		}
 
 		body.input = filterInput(body.input, { preserveIds });
 
 		// Debug: Verify all IDs were removed
-<<<<<<< HEAD
 		if (!preserveIds) {
 			const remainingIds = (body.input || []).filter(item => item.id).map(item => item.id);
 			if (remainingIds.length > 0) {
@@ -882,16 +865,6 @@
 			} else if (originalIds.length > 0) {
 				logDebug(`Successfully removed all ${originalIds.length} message IDs`);
 			}
-=======
-		const remainingIds = (body.input || [])
-			.filter((item) => item.id)
-			.map((item) => item.id);
-		if (remainingIds.length > 0) {
-			logWarn(
-				`WARNING: ${remainingIds.length} IDs still present after filtering:`,
-				remainingIds,
-			);
->>>>>>> 63f94963
 		} else if (originalIds.length > 0) {
 			logDebug(`Preserving ${originalIds.length} message IDs for prompt caching`);
 		}
