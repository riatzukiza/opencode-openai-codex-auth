--- conflicted
+++ resolved
@@ -125,58 +125,9 @@
             git commit -m "$COMMIT_MSG"
           fi
 
-<<<<<<< HEAD
-      - name: Push release branch
-        env:
-          RELEASE_BRANCH: ${{ steps.branch.outputs.name }}
-        run: |
-          if [ -z "$RELEASE_BRANCH" ]; then
-            echo "Release branch name is missing" >&2
-            exit 1
-          fi
-          git push origin "$RELEASE_BRANCH"
-
-      - name: Open release PR to staging
-=======
       - name: Create release tag
->>>>>>> 169cc709
-        env:
-          GH_TOKEN: ${{ secrets.GITHUB_TOKEN }}
-          REPO: ${{ github.repository }}
-          RELEASE_BRANCH: ${{ steps.branch.outputs.name }}
-          NEXT_VERSION: ${{ steps.analyze.outputs.next_version }}
-<<<<<<< HEAD
-          HOTFIX: ${{ steps.labels.outputs.hotfix }}
-          BASE_BRANCH: ${{ github.event.pull_request.base.ref }}
-          SOURCE_PR: ${{ github.event.pull_request.number }}
-          RELEASE_NOTES: ${{ steps.analyze.outputs.notes }}
-        run: |
-          if [ -z "$NEXT_VERSION" ] || [ -z "$RELEASE_BRANCH" ]; then
-            echo "Missing data to open PR" >&2
-            exit 1
-          fi
-          PR_TITLE="chore: release v$NEXT_VERSION"
-          BODY=$(printf '## Release v%s\n\n- Source PR: #%s\n- Hotfix: %s\n\n### Release notes\n%s\n' "$NEXT_VERSION" "$SOURCE_PR" "$HOTFIX" "$RELEASE_NOTES")
-          jq -n \
-            --arg title "$PR_TITLE" \
-            --arg head "$RELEASE_BRANCH" \
-            --arg base "$BASE_BRANCH" \
-            --arg body "$BODY" \
-            '{title:$title, head:$head, base:$base, body:$body}' > /tmp/pr.json
-          curl -s -X POST \
-            -H "Authorization: Bearer $GH_TOKEN" \
-            -H "Accept: application/vnd.github+json" \
-            "https://api.github.com/repos/$REPO/pulls" \
-            -d @/tmp/pr.json | tee /tmp/pr-response.json
-          if jq -e '.html_url' /tmp/pr-response.json >/dev/null 2>&1; then
-            echo "pr_url=$(jq -r '.html_url' /tmp/pr-response.json)" >> "$GITHUB_OUTPUT"
-          else
-            echo "Failed to create PR" >&2
-            cat /tmp/pr-response.json >&2
-            exit 1
-          fi
-
-=======
+        env:
+          NEXT_VERSION: ${{ steps.analyze.outputs.next_version }}
           RELEASE_NOTES: ${{ steps.analyze.outputs.notes }}
         run: |
           if [ -z "$NEXT_VERSION" ]; then
@@ -240,7 +191,6 @@
           gh api repos/$REPO/pulls/$PR_NUMBER/requested_reviewers -f reviewers[]="coderabbitai"
           gh api graphql -f query='mutation($prId:ID!,$method:PullRequestMergeMethod!){enablePullRequestAutoMerge(input:{pullRequestId:$prId,mergeMethod:$method}){pullRequest{number autoMergeRequest{enabledBy{login}}}}}' -f prId="$PR_NODE_ID" -f method=SQUASH
 
->>>>>>> 169cc709
       - name: Open hotfix PR to main
         if: steps.labels.outputs.hotfix == 'true'
         env:
@@ -253,27 +203,6 @@
           if [ -z "$RELEASE_BRANCH" ]; then
             echo "Release branch name is missing" >&2
             exit 1
-<<<<<<< HEAD
-          fi
-          PR_TITLE="hotfix: release v$NEXT_VERSION to main"
-          BODY=$(printf '## Hotfix release v%s\n\nThis PR promotes the hotfix release branch to main.\n\n### Release notes\n%s\n' "$NEXT_VERSION" "$RELEASE_NOTES")
-          jq -n \
-            --arg title "$PR_TITLE" \
-            --arg head "$RELEASE_BRANCH" \
-            --arg base "main" \
-            --arg body "$BODY" \
-            '{title:$title, head:$head, base:$base, body:$body}' > /tmp/hotfix.json
-          curl -s -X POST \
-            -H "Authorization: Bearer $GH_TOKEN" \
-            -H "Accept: application/vnd.github+json" \
-            "https://api.github.com/repos/$REPO/pulls" \
-            -d @/tmp/hotfix.json | tee /tmp/hotfix-response.json
-          if ! jq -e '.html_url' /tmp/hotfix-response.json >/dev/null 2>&1; then
-            echo "Failed to create hotfix PR" >&2
-            cat /tmp/hotfix-response.json >&2
-            exit 1
-          fi
-=======
           fi
           PR_TITLE="hotfix: release v$NEXT_VERSION to main"
           BODY=$(printf '## Hotfix release v%s\n\nThis PR promotes the hotfix release branch to main.\n\n### Release notes\n%s\n' "$NEXT_VERSION" "$RELEASE_NOTES")
@@ -296,5 +225,4 @@
             exit 1
           fi
           gh api repos/$REPO/pulls/$HOTFIX_NUMBER/requested_reviewers -f reviewers[]="coderabbitai"
-          gh api graphql -f query='mutation($prId:ID!,$method:PullRequestMergeMethod!){enablePullRequestAutoMerge(input:{pullRequestId:$prId,mergeMethod:$method}){pullRequest{number autoMergeRequest{enabledBy{login}}}}}' -f prId="$HOTFIX_NODE" -f method=SQUASH
->>>>>>> 169cc709
+          gh api graphql -f query='mutation($prId:ID!,$method:PullRequestMergeMethod!){enablePullRequestAutoMerge(input:{pullRequestId:$prId,mergeMethod:$method}){pullRequest{number autoMergeRequest{enabledBy{login}}}}}' -f prId="$HOTFIX_NODE" -f method=SQUASH