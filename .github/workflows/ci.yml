name: CI

on:
  push:
    branches:
      - '**'
  pull_request:

jobs:
  lint:
    name: Lint & Typecheck
    runs-on: ubuntu-latest
    steps:
      - name: Checkout
        uses: actions/checkout@v4

      - name: Setup pnpm
        uses: pnpm/action-setup@v4
        with:
          version: 10.15.0

      - name: Setup Node.js
        uses: actions/setup-node@v4
        with:
          node-version: 22.x
          cache: pnpm

      - name: Install dependencies
        run: pnpm install --frozen-lockfile

      - name: Run lint
        run: pnpm lint

      - name: Run typecheck
        run: pnpm typecheck

  test:
    name: Test
    runs-on: ubuntu-latest
    strategy:
      fail-fast: false
      matrix:
        node-version: [20.x, 22.x]
    steps:
      - name: Checkout
        uses: actions/checkout@v4

      - name: Setup pnpm
        uses: pnpm/action-setup@v4
        with:
          version: 10.15.0

      - name: Setup Node.js ${{ matrix.node-version }}
        uses: actions/setup-node@v4
        with:
          node-version: ${{ matrix.node-version }}
          cache: pnpm

      - name: Install dependencies
        run: pnpm install --frozen-lockfile

      - name: Run tests
        run: pnpm test

      - name: Build
        run: pnpm run build

  mutation:
    name: Mutation Tests
    runs-on: ubuntu-latest
    if: github.event_name == 'pull_request' && github.event.pull_request.base.ref == 'main'
    steps:
      - name: Checkout
        uses: actions/checkout@v4

      - name: Setup pnpm
        uses: pnpm/action-setup@v4
        with:
          version: 10.15.0

      - name: Setup Node.js
        uses: actions/setup-node@v4
        with:
          node-version: 22.x
          cache: pnpm

      - name: Install dependencies
        run: pnpm install --frozen-lockfile

      - name: Run mutation tests
        run: pnpm test:mutation

      - name: Upload Stryker reports
        if: always()
        uses: actions/upload-artifact@v4
        with:
          name: stryker-reports
          path: |
            coverage/stryker.html
            coverage/stryker.json
          if-no-files-found: ignore

  release:
    name: Release
    runs-on: ubuntu-latest
    needs:
      - lint
      - test
    if: github.event_name == 'push' && github.ref == 'refs/heads/main' && startsWith(github.event.head_commit.message, 'chore: release v')
    permissions:
      contents: write
    env:
      NPM_TOKEN: ${{ secrets.NPM_TOKEN }}
    steps:
      - name: Checkout
        uses: actions/checkout@v4
        with:
          fetch-depth: 0

      - name: Setup pnpm
        uses: pnpm/action-setup@v4
        with:
          version: 10.15.0

      - name: Setup Node.js
        uses: actions/setup-node@v4
        with:
          node-version: 22.x
          cache: pnpm

      - name: Install dependencies
        run: pnpm install --frozen-lockfile
<<<<<<< HEAD
 
=======

      - name: Install OpenCode CLI
        run: |
          npm install -g opencode-ai@latest
          NPM_PREFIX="$(npm config get prefix)"
          echo "${NPM_PREFIX}/bin" >> "$GITHUB_PATH"
          opencode --version


>>>>>>> 690a3519
      - name: Validate release secrets
        run: |
          if [ -z "$NPM_TOKEN" ]; then
            echo "NPM_TOKEN secret is required to publish" >&2
            exit 1
          fi
 
      - name: Configure npm auth
        run: |
          echo "//registry.npmjs.org/:_authToken=${NPM_TOKEN}" > ~/.npmrc
 
      - name: Read release metadata
        id: release_meta
        run: |
          VERSION=$(node -p "require('./package.json').version")
          if [ -z "$VERSION" ]; then
            echo "Unable to read package version" >&2
            exit 1
          fi
          echo "version=$VERSION" >> "$GITHUB_OUTPUT"
          NOTES_FILE=release-notes.txt
          git tag -l --format='%(contents)' "v$VERSION" > "$NOTES_FILE"
          if [ ! -s "$NOTES_FILE" ]; then
            echo "Release notes missing from tag v$VERSION" >&2
            exit 1
          fi
          NOTES_DELIM="NOTES_$(date +%s)_$RANDOM"
          {
            echo "notes<<${NOTES_DELIM}"
            cat "$NOTES_FILE"
            echo "${NOTES_DELIM}"
          } >> "$GITHUB_OUTPUT"
 
      - name: Build package
        run: pnpm run build
 
      - name: Publish to npm
        env:
          NODE_AUTH_TOKEN: ${{ env.NPM_TOKEN }}
        run: pnpm publish --access public
 
      - name: Create GitHub Release
        uses: softprops/action-gh-release@v2
        with:
          tag_name: v${{ steps.release_meta.outputs.version }}
          name: Release ${{ steps.release_meta.outputs.version }}
          body: ${{ steps.release_meta.outputs.notes }}
<|MERGE_RESOLUTION|>--- conflicted
+++ resolved
@@ -130,21 +130,10 @@
 
       - name: Install dependencies
         run: pnpm install --frozen-lockfile
-<<<<<<< HEAD
  
-=======
-
-      - name: Install OpenCode CLI
-        run: |
-          npm install -g opencode-ai@latest
-          NPM_PREFIX="$(npm config get prefix)"
-          echo "${NPM_PREFIX}/bin" >> "$GITHUB_PATH"
-          opencode --version
-
-
->>>>>>> 690a3519
       - name: Validate release secrets
         run: |
+
           if [ -z "$NPM_TOKEN" ]; then
             echo "NPM_TOKEN secret is required to publish" >&2
             exit 1
