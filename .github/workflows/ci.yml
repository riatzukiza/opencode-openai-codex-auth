--- conflicted
+++ resolved
@@ -135,14 +135,11 @@
 
       - name: Install OpenCode CLI
         run: |
-<<<<<<< HEAD
           npm install -g opencode-ai@latest
-=======
-          npm install -g opencode
->>>>>>> b0dd9da3
           NPM_PREFIX="$(npm config get prefix)"
           echo "${NPM_PREFIX}/bin" >> "$GITHUB_PATH"
           opencode --version
+
 
       - name: Validate release secrets
         run: |
